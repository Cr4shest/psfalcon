{
<<<<<<< HEAD
    "/alerts/entities/alerts/v2": {
        "post": {
            "body": {
                "root": [
                    "composite_ids"
                ]
            },
            "query": [
                "include_hidden"
            ]
        }
    },
    "/alerts/entities/alerts/v3": {
        "patch": {
            "body": {
                "action_parameters": [
                    "name",
                    "value"
                ],
                "root": [
                    "composite_ids"
                ]
            },
            "query": [
                "include_hidden"
            ]
        }
    },
    "/alerts/queries/alerts/v2": {
        "get": {
            "query": [
                "include_hidden",
                "offset",
                "limit",
                "sort",
                "filter",
                "q"
            ]
        }
    },
    "/archives/entities/archive-files/v1": {
        "get": {
            "query": [
                "id",
                "limit",
                "offset"
            ]
        }
    },
    "/archives/entities/archives/v1": {
        "get": {
            "query": [
                "id",
                "include_files"
            ]
        },
        "delete": {
            "query": [
                "id"
            ]
        }
    },
    "/archives/entities/archives/v2": {
        "post": {
            "formdata": [
                "file",
                "password",
                "name",
                "is_confidential",
                "comment"
            ]
        }
    },
    "/archives/entities/extraction-files/v1": {
        "get": {
            "query": [
                "id",
                "limit",
                "offset"
            ]
        }
    },
    "/archives/entities/extractions/v1": {
        "get": {
            "query": [
                "id",
                "include_files"
            ]
        },
        "post": {
            "body": {
                "root": [
                    "extract_all",
                    "sha256"
                ],
                "files": [
                    "comment",
                    "is_confidential",
                    "name"
                ]
            }
        }
    },
    "/billing-dashboards-usage/aggregates/weekly-average/v1": {
        "get": {
            "query": [
                "filter"
            ]
        }
    },
    "/cloud-connect-cspm-aws/entities/account/v1": {
        "get": {
            "query": [
                "scan-type",
                "ids",
                "iam_role_arns",
                "organization-ids",
                "status",
                "limit",
                "cspm_lite",
                "migrated",
                "offset",
                "group_by"
            ]
        },
        "post": {
            "body": {
                "resources": [
                    "account_id",
                    "account_type",
                    "behavior_assessment_enabled",
                    "cloudtrail_region",
                    "dspm_enabled",
                    "dspm_role",
                    "iam_role_arn",
                    "is_master",
                    "organization_id",
                    "sensor_management_enabled",
                    "target_ous",
                    "use_existing_cloudtrail"
                ]
            }
        },
        "delete": {
            "query": [
                "ids",
                "organization-ids"
            ]
        },
        "patch": {
            "body": {
                "resources": [
                    "account_id",
                    "behavior_assessment_enabled",
                    "cloudtrail_region",
                    "dspm_enabled",
                    "dspm_role",
                    "environment",
                    "iam_role_arn",
                    "remediation_region",
                    "remediation_tou_accepted",
                    "sensor_management_enabled",
                    "target_ous"
                ]
            }
        }
    },
    "/cloud-connect-cspm-aws/entities/user-scripts-download/v1": {
        "get": {
            "query": [
                "ids",
                "template",
                "account_type",
                "accounts",
                "behavior_assessment_enabled",
                "sensor_management_enabled",
                "dspm_enabled",
                "dspm_regions",
                "dspm_role",
                "use_existing_cloudtrail",
                "organization_id",
                "aws_profile",
                "custom_role_name"
            ]
        }
    },
    "/cloud-connect-cspm-azure/entities/account/v1": {
        "get": {
            "query": [
                "ids",
                "tenant_ids",
                "scan-type",
                "status",
                "cspm_lite",
                "limit",
                "offset"
            ]
        },
        "post": {
            "body": {
                "resources": [
                    "account_type",
                    "client_id",
                    "default_subscription",
                    "subscription_id",
                    "tenant_id",
                    "years_valid"
                ]
            }
        },
        "delete": {
            "query": [
                "ids",
                "tenant_ids",
                "retain_tenant"
            ]
        }
    },
    "/cloud-connect-cspm-azure/entities/client-id/v1": {
        "patch": {
            "query": [
                "id",
                "tenant-id"
            ]
        }
    },
    "/cloud-connect-cspm-azure/entities/default-subscription-id/v1": {
        "patch": {
            "query": [
                "tenant-id",
                "subscription_id"
            ]
        }
    },
    "/cloud-connect-cspm-azure/entities/download-certificate/v1": {
        "get": {
            "query": [
                "tenant_id",
                "refresh",
                "years_valid"
            ]
        }
    },
    "/cloud-connect-cspm-azure/entities/management-group/v1": {
        "delete": {
            "query": [
                "tenant_ids"
            ]
        },
        "get": {
            "query": [
                "tenant_ids",
                "limit",
                "offset"
            ]
        },
        "post": {
            "body": {
                "resources": [
                    "default_subscription_id",
                    "tenant_id"
                ]
            }
        }
    },
    "/cloud-connect-cspm-azure/entities/user-scripts-download/v1": {
        "get": {
            "query": [
                "tenant-id",
                "subscription_ids",
                "account_type",
                "template",
                "azure_management_group"
            ]
        }
    },
    "/cloud-connect-cspm-gcp/entities/account/v1": {
        "delete": {
            "query": [
                "ids"
            ]
        },
        "get": {
            "query": [
                "parent_type",
                "ids",
                "scan-type",
                "status",
                "limit",
                "offset",
                "sort"
            ]
        },
        "patch": {
            "body": {
                "resources": [
                    "environment",
                    "parent_id",
                    "service_account"
                ]
            }
        }
    },
    "/cloud-connect-cspm-gcp/entities/account/v2": {
        "post": {
            "body": {
                "resources": [
                    "client_email",
                    "client_id",
                    "parent_id",
                    "parent_type",
                    "private_key",
                    "private_key_id",
                    "project_id",
                    "service_account_conditions",
                    "service_account_id"
                ]
            }
        }
    },
    "/cloud-connect-cspm-gcp/entities/account/validate/v1": {
        "post": {
            "body": {
                "resources": [
                    "parent_id"
                ]
            }
        }
    },
    "/cloud-connect-cspm-gcp/entities/service-accounts/v1": {
        "get": {
            "query": [
                "id"
            ]
        },
        "patch": {
            "body": {
                "resources": [
                    "client_email",
                    "client_id",
                    "private_key",
                    "private_key_id",
                    "project_id",
                    "service_account_conditions",
                    "service_account_id"
                ]
            }
        }
    },
    "/cloud-connect-cspm-gcp/entities/service-accounts/validate/v1": {
        "post": {
            "body": {
                "resources": [
                    "client_email",
                    "client_id",
                    "private_key",
                    "private_key_id",
                    "project_id",
                    "service_account_conditions",
                    "service_account_id"
                ]
            }
        }
    },
    "/cloud-connect-cspm-gcp/entities/user-scripts-download/v1": {
        "get": {
            "query": [
                "parent_type",
                "ids"
            ]
        }
    },
    "/configuration-assessment/combined/assessments/v1": {
        "get": {
            "query": [
                "after",
                "limit",
                "sort",
                "filter",
                "facet"
            ]
        }
    },
    "/configuration-assessment/entities/evaluation-logic/v1": {
        "get": {
            "query": [
                "ids"
            ]
        }
    },
    "/configuration-assessment/entities/rule-details/v1": {
        "get": {
            "query": [
                "ids"
            ]
        }
    },
    "/container-compliance/aggregates/compliance-by-clusters/v2": {
        "get": {
            "query": [
                "filter"
            ]
        }
    },
    "/container-compliance/aggregates/compliance-by-rules/v2": {
        "get": {
            "query": [
                "filter"
            ]
        }
    },
    "/container-compliance/aggregates/failed-containers-by-rules/v2": {
        "get": {
            "query": [
                "filter"
            ]
        }
    },
    "/container-compliance/aggregates/failed-containers-count-by-severity/v2": {
        "get": {
            "query": [
                "filter"
            ]
        }
    },
    "/container-compliance/aggregates/failed-images-by-rules/v2": {
        "get": {
            "query": [
                "filter"
            ]
        }
    },
    "/container-compliance/aggregates/failed-images-count-by-severity/v2": {
        "get": {
            "query": [
                "filter"
            ]
        }
    },
    "/container-compliance/aggregates/failed-rules-by-clusters/v2": {
        "get": {
            "query": [
                "filter"
            ]
        }
    },
    "/container-compliance/aggregates/failed-rules-by-images/v2": {
        "get": {
            "query": [
                "filter"
            ]
        }
    },
    "/container-compliance/aggregates/failed-rules-count-by-severity/v2": {
        "get": {
            "query": [
                "filter"
            ]
        }
    },
    "/container-compliance/aggregates/rules-by-status/v2": {
        "get": {
            "query": [
                "filter"
            ]
        }
    },
    "/container-security/aggregates/clusters/count-by-date/v1": {
        "get": {}
    },
    "/container-security/aggregates/clusters/count-by-kubernetes-version/v1": {
        "get": {
            "query": [
                "filter"
            ]
        }
    },
    "/container-security/aggregates/clusters/count-by-status/v1": {
        "get": {
            "query": [
                "filter"
            ]
        }
    },
    "/container-security/aggregates/clusters/count/v1": {
        "get": {
            "query": [
                "filter"
            ]
        }
    },
    "/container-security/aggregates/container-alerts/count-by-severity/v1": {
        "get": {
            "query": [
                "filter"
            ]
        }
    },
    "/container-security/aggregates/container-alerts/count/v1": {
        "get": {
            "query": [
                "filter"
            ]
        }
    },
    "/container-security/aggregates/containers/count-by-date/v1": {
        "get": {
            "query": [
                "filter"
            ]
        }
    },
    "/container-security/aggregates/containers/count-by-registry/v1": {
        "get": {
            "query": [
                "under_assessment",
                "limit"
            ]
        }
    },
    "/container-security/aggregates/containers/count-by-zero-day/v1": {
        "get": {}
    },
    "/container-security/aggregates/containers/count-vulnerable-images/v1": {
        "get": {
            "query": [
                "filter"
            ]
        }
    },
    "/container-security/aggregates/containers/count/v1": {
        "get": {
            "query": [
                "filter"
            ]
        }
    },
    "/container-security/aggregates/containers/find-by-runtimeversion/v1": {
        "get": {
            "query": [
                "limit",
                "offset",
                "sort",
                "filter"
            ]
        }
    },
    "/container-security/aggregates/containers/group-by-managed/v1": {
        "get": {
            "query": [
                "filter"
            ]
        }
    },
    "/container-security/aggregates/containers/image-detections-count-by-date/v1": {
        "get": {
            "query": [
                "filter"
            ]
        }
    },
    "/container-security/aggregates/containers/images-by-state/v1": {
        "get": {
            "query": [
                "filter"
            ]
        }
    },
    "/container-security/aggregates/containers/sensor-coverage/v1": {
        "get": {
            "query": [
                "filter"
            ]
        }
    },
    "/container-security/aggregates/containers/vulnerability-count-by-severity/v1": {
        "get": {
            "query": [
                "filter"
            ]
        }
    },
    "/container-security/aggregates/deployments/count-by-date/v1": {
        "get": {}
    },
    "/container-security/aggregates/deployments/count/v1": {
        "get": {
            "query": [
                "filter"
            ]
        }
    },
    "/container-security/aggregates/detections/count-by-severity/v1": {
        "get": {
            "query": [
                "filter"
            ]
        }
    },
    "/container-security/aggregates/detections/count-by-type/v1": {
        "get": {
            "query": [
                "filter"
            ]
        }
    },
    "/container-security/aggregates/detections/count/v1": {
        "get": {
            "query": [
                "filter"
            ]
        }
    },
    "/container-security/aggregates/drift-indicators/count-by-date/v1": {
        "get": {
            "query": [
                "filter",
                "limit"
            ]
        }
    },
    "/container-security/aggregates/drift-indicators/count/v1": {
        "get": {
            "query": [
                "filter"
            ]
        }
    },
    "/container-security/aggregates/images/assessment-history/v1": {
        "get": {
            "query": [
                "filter"
            ]
        }
    },
    "/container-security/aggregates/images/count-by-distinct/v1": {
        "get": {
            "query": [
                "filter"
            ]
        }
    },
    "/container-security/aggregates/images/count-by-os-distribution/v1": {
        "get": {
            "query": [
                "filter"
            ]
        }
    },
    "/container-security/aggregates/images/count-by-state/v1": {
        "get": {
            "query": [
                "filter"
            ]
        }
    },
    "/container-security/aggregates/images/count/v1": {
        "get": {
            "query": [
                "filter"
            ]
        }
    },
    "/container-security/aggregates/images/most-used/v1": {
        "get": {
            "query": [
                "filter"
            ]
        }
    },
    "/container-security/aggregates/kubernetes-ioms/count-by-date/v1": {
        "get": {
            "query": [
                "filter"
            ]
        }
    },
    "/container-security/aggregates/kubernetes-ioms/count/v1": {
        "get": {
            "query": [
                "filter"
            ]
        }
    },
    "/container-security/aggregates/namespaces/count-by-date/v1": {
        "get": {}
    },
    "/container-security/aggregates/namespaces/count/v1": {
        "get": {
            "query": [
                "filter"
            ]
        }
    },
    "/container-security/aggregates/nodes/count-by-cloud/v1": {
        "get": {
            "query": [
                "filter"
            ]
        }
    },
    "/container-security/aggregates/nodes/count-by-container-engine-version/v1": {
        "get": {
            "query": [
                "filter"
            ]
        }
    },
    "/container-security/aggregates/nodes/count-by-date/v1": {
        "get": {
            "query": [
                "filter"
            ]
        }
    },
    "/container-security/aggregates/nodes/count/v1": {
        "get": {
            "query": [
                "filter"
            ]
        }
    },
    "/container-security/aggregates/packages/count-by-zero-day/v1": {
        "get": {
            "query": [
                "filter"
            ]
        }
    },
    "/container-security/aggregates/pods/count-by-date/v1": {
        "get": {}
    },
    "/container-security/aggregates/pods/count/v1": {
        "get": {
            "query": [
                "filter"
            ]
        }
    },
    "/container-security/aggregates/unidentified-containers/count-by-date/v1": {
        "get": {
            "query": [
                "filter"
            ]
        }
    },
    "/container-security/aggregates/unidentified-containers/count/v1": {
        "get": {
            "query": [
                "filter"
            ]
        }
    },
    "/container-security/aggregates/vulnerabilities/count-by-actively-exploited/v1": {
        "get": {
            "query": [
                "filter",
                "limit",
                "offset"
            ]
        }
    },
    "/container-security/aggregates/vulnerabilities/count-by-cps-rating/v1": {
        "get": {
            "query": [
                "filter",
                "limit",
                "offset"
            ]
        }
    },
    "/container-security/aggregates/vulnerabilities/count-by-cvss-score/v1": {
        "get": {
            "query": [
                "filter",
                "limit",
                "offset"
            ]
        }
    },
    "/container-security/aggregates/vulnerabilities/count-by-severity/v1": {
        "get": {
            "query": [
                "filter",
                "limit",
                "offset"
            ]
        }
    },
    "/container-security/aggregates/vulnerabilities/count/v1": {
        "get": {
            "query": [
                "filter",
                "limit",
                "offset"
            ]
        }
    },
    "/container-security/combined/clusters/v1": {
        "get": {
            "query": [
                "filter",
                "sort",
                "limit",
                "offset"
            ]
        }
    },
    "/container-security/combined/container-alerts/v1": {
        "get": {
            "query": [
                "filter",
                "limit",
                "offset",
                "sort"
            ]
        }
    },
    "/container-security/combined/container-images/v1": {
        "get": {
            "query": [
                "filter",
                "sort",
                "limit",
                "offset"
            ]
        }
    },
    "/container-security/combined/containers/v1": {
        "get": {
            "query": [
                "filter",
                "sort",
                "limit",
                "offset"
            ]
        }
    },
    "/container-security/combined/deployments/v1": {
        "get": {
            "query": [
                "filter",
                "sort",
                "limit",
                "offset"
            ]
        }
    },
    "/container-security/combined/detections/v1": {
        "get": {
            "query": [
                "filter",
                "sort",
                "limit",
                "offset"
            ]
        }
    },
    "/container-security/combined/drift-indicators/v1": {
        "get": {
            "query": [
                "filter",
                "sort",
                "limit",
                "offset"
            ]
        }
    },
    "/container-security/combined/image-assessment/images/v1": {
        "get": {
            "query": [
                "filter",
                "sort",
                "limit",
                "offset"
            ]
        }
    },
    "/container-security/combined/images/detail/v1": {
        "get": {
            "query": [
                "filter",
                "with_config",
                "sort",
                "limit",
                "offset"
            ]
        }
    },
    "/container-security/combined/kubernetes-ioms/v1": {
        "get": {
            "query": [
                "filter",
                "sort",
                "limit",
                "offset"
            ]
        }
    },
    "/container-security/combined/nodes/v1": {
        "get": {
            "query": [
                "filter",
                "sort",
                "limit",
                "offset"
            ]
        }
    },
    "/container-security/combined/packages/v1": {
        "get": {
            "query": [
                "filter",
                "only_zero_day_affected",
                "sort",
                "limit",
                "offset"
            ]
        }
    },
    "/container-security/combined/pods/v1": {
        "get": {
            "query": [
                "filter",
                "sort",
                "limit",
                "offset"
            ]
        }
    },
    "/container-security/combined/vulnerabilities/v1": {
        "get": {
            "query": [
                "filter",
                "limit",
                "offset",
                "sort"
            ]
        }
    },
    "/container-security/combined/vulnerabilities/info/v1": {
        "get": {
            "query": [
                "cve_id",
                "limit",
                "offset"
            ]
        }
    },
    "/container-security/entities/base-images/v1": {
        "delete": {
            "query": [
                "ids"
            ]
        },
        "post": {
            "body": {
                "base_images": [
                    "image_digest",
                    "image_id",
                    "registry",
                    "repository",
                    "tag"
                ]
            }
        }
    },
    "/container-security/entities/drift-indicators/v1": {
        "get": {
            "query": [
                "ids"
            ]
        }
    },
    "/container-security/entities/image-assessment-policies/v1": {
        "delete": {
            "query": [
                "id"
            ]
        },
        "get": {},
        "post": {
            "body": {
                "root": [
                    "description",
                    "name"
                ]
            }
        }
    },
    "/container-security/entities/image-assessment-policy-exclusions/v1": {
        "get": {}
    },
    "/container-security/entities/image-assessment-policy-groups/v1": {
        "delete": {
            "query": [
                "id"
            ]
        },
        "get": {}
    },
    "/container-security/entities/image-assessment-policy-precedence/v1": {
        "post": {
            "body": {
                "root": [
                    "precedence"
                ]
            }
        }
    },
    "/container-security/entities/kubernetes-ioms/v1": {
        "get": {
            "query": [
                "ids"
            ]
        }
    },
    "/container-security/entities/registries/v1": {
        "get": {
            "query": [
                "ids"
            ]
        },
        "delete": {
            "query": [
                "ids"
            ]
        }
    },
    "/container-security/queries/detections/v1": {
        "get": {
            "query": [
                "filter",
                "limit",
                "offset"
            ]
        }
    },
    "/container-security/queries/drift-indicators/v1": {
        "get": {
            "query": [
                "filter",
                "sort",
                "limit",
                "offset"
            ]
        }
    },
    "/container-security/queries/kubernetes-ioms/v1": {
        "get": {
            "query": [
                "filter",
                "sort",
                "limit",
                "offset"
            ]
        }
    },
    "/container-security/queries/registries/v1": {
        "get": {
            "query": [
                "limit",
                "offset",
                "sort"
            ]
        }
    },
    "/correlation-rules/combined/rules/v1": {
        "get": {
            "query": [
                "filter",
                "q",
                "sort",
                "offset",
                "limit"
            ]
        }
    },
    "/correlation-rules/entities/rules/v1": {
        "delete": {
            "query": [
                "ids"
            ]
        },
        "get": {
            "query": [
                "ids"
            ]
        }
    },
    "/correlation-rules/queries/rules/v1": {
        "get": {
            "query": [
                "filter",
                "q",
                "sort",
                "offset",
                "limit"
            ]
        }
    },
    "/delivery-settings/entities/delivery-settings/v1": {
        "get": {},
        "post": {
            "body": {
                "delivery_settings": [
                    "delivery_cadence",
                    "delivery_type"
                ]
            }
        }
    },
    "/detects/entities/detects/v2": {
        "patch": {
            "body": {
                "root": [
                    "assigned_to_uuid",
                    "comment",
                    "ids",
                    "new_behaviors_processed",
                    "show_in_ui",
                    "status"
                ]
            }
        }
    },
    "/detects/entities/ioa/v1": {
        "get": {
            "query": [
                "cloud_provider",
                "service",
                "account_id",
                "aws_account_id",
                "azure_subscription_id",
                "azure_tenant_id",
                "state",
                "date_time_since",
                "since",
                "severity",
                "next_token",
                "limit",
                "resource_id",
                "resource_uuid"
            ]
        }
    },
    "/detects/entities/iom/v2": {
        "get": {
            "query": [
                "ids"
            ]
        }
    },
    "/detects/entities/summaries/GET/v1": {
        "post": {
            "body": {
                "root": [
                    "ids"
                ]
            }
        }
    },
    "/detects/queries/detects/v1": {
        "get": {
            "query": [
                "offset",
                "limit",
                "sort",
                "filter",
                "q"
            ]
        }
    },
    "/detects/queries/iom/v2": {
        "get": {
            "query": [
                "filter",
                "sort",
                "limit",
                "offset",
                "next_token"
            ]
        }
    },
    "/devices/combined/devices/login-history/v2": {
        "post": {
            "body": {
                "root": [
                    "ids"
                ]
            }
        }
    },
    "/devices/combined/devices/network-address-history/v1": {
        "post": {
            "body": {
                "root": [
                    "ids"
                ]
            }
        }
    },
    "/devices/combined/host-group-members/v1": {
        "get": {
            "query": [
                "id",
                "filter",
                "offset",
                "limit",
                "sort"
            ]
        }
    },
    "/devices/combined/host-groups/v1": {
        "get": {
            "query": [
                "filter",
                "offset",
                "limit",
                "sort"
            ]
        }
    },
    "/devices/entities/devices-actions/v2": {
        "post": {
            "body": {
                "action_parameters": [
                    "name",
                    "value"
                ],
                "root": [
                    "ids"
                ]
            },
            "query": [
                "action_name"
            ]
        }
    },
    "/devices/entities/devices/tags/v1": {
        "patch": {
            "body": {
                "root": [
                    "action",
                    "device_ids",
                    "tags"
                ]
            }
        }
    },
    "/devices/entities/devices/v2": {
        "post": {
            "body": {
                "root": [
                    "ids"
                ]
            }
        }
    },
    "/devices/entities/host-groups/v1": {
        "get": {
            "query": [
                "ids"
            ]
        },
        "post": {
            "body": {
                "resources": [
                    "assignment_rule",
                    "description",
                    "group_type",
                    "name"
                ]
            }
        },
        "delete": {
            "query": [
                "ids"
            ]
        },
        "patch": {
            "body": {
                "resources": [
                    "assignment_rule",
                    "description",
                    "id",
                    "name"
                ]
            }
        }
    },
    "/devices/entities/online-state/v1": {
        "get": {
            "query": [
                "ids"
            ]
        }
    },
    "/devices/queries/devices-hidden/v1": {
        "get": {
            "query": [
                "offset",
                "limit",
                "sort",
                "filter"
            ]
        }
    },
    "/devices/queries/devices-scroll/v1": {
        "get": {
            "query": [
                "offset",
                "limit",
                "sort",
                "filter"
            ]
        }
    },
    "/devices/queries/host-group-members/v1": {
        "get": {
            "query": [
                "id",
                "filter",
                "offset",
                "limit",
                "sort"
            ]
        }
    },
    "/devices/queries/host-groups/v1": {
        "get": {
            "query": [
                "filter",
                "offset",
                "limit",
                "sort"
            ]
        }
    },
    "/device-content/entities/states/v1": {
        "get": {
            "query": [
                "ids"
            ]
        }
    },
    "/device-content/queries/states/v1": {
        "get": {
            "query": [
                "limit",
                "sort",
                "offset",
                "filter"
            ]
        }
    },
    "/discover/combined/applications/v1": {
        "get": {
            "query": [
                "after",
                "limit",
                "sort",
                "filter",
                "facet"
            ]
        }
    },
    "/discover/combined/hosts/v1": {
        "get": {
            "query": [
                "after",
                "limit",
                "sort",
                "filter",
                "facet"
            ]
        }
    },
    "/discover/entities/accounts/v1": {
        "get": {
            "query": [
                "ids"
            ]
        }
    },
    "/discover/entities/applications/v1": {
        "get": {
            "query": [
                "ids"
            ]
        }
    },
    "/discover/entities/hosts/v1": {
        "get": {
            "query": [
                "ids"
            ]
        }
    },
    "/discover/entities/iot-hosts/v1": {
        "get": {
            "query": [
                "ids"
            ]
        }
    },
    "/discover/entities/logins/v1": {
        "get": {
            "query": [
                "ids"
            ]
        }
    },
    "/discover/queries/accounts/v1": {
        "get": {
            "query": [
                "offset",
                "limit",
                "sort",
                "filter"
            ]
        }
    },
    "/discover/queries/applications/v1": {
        "get": {
            "query": [
                "offset",
                "limit",
                "sort",
                "filter"
            ]
        }
    },
    "/discover/queries/hosts/v1": {
        "get": {
            "query": [
                "offset",
                "limit",
                "sort",
                "filter"
            ]
        }
    },
    "/discover/queries/iot-hosts/v2": {
        "get": {
            "query": [
                "after",
                "limit",
                "sort",
                "filter"
            ]
        }
    },
    "/discover/queries/logins/v1": {
        "get": {
            "query": [
                "offset",
                "limit",
                "sort",
                "filter"
            ]
        }
    },
    "/enrollments/entities/details/v4": {
        "post": {
            "body": {
                "root": [
                    "email_addresses",
                    "enrollment_type",
                    "expires_at"
                ]
            },
            "query": [
                "action_name",
                "filter"
            ]
        }
    },
    "/exclusions/entities/cert-based-exclusions/v1": {
        "delete": {
            "query": [
                "ids",
                "comment"
            ]
        },
        "get": {
            "query": [
                "ids"
            ]
        },
        "patch": {
            "body": {
                "exclusions": [
                    "applied_globally",
                    "certificate",
                    "children_cids",
                    "comment",
                    "description",
                    "host_groups",
                    "id",
                    "name",
                    "status"
                ]
            }
        },
        "post": {
            "body": {
                "exclusions": [
                    "applied_globally",
                    "certificate",
                    "children_cids",
                    "comment",
                    "description",
                    "host_groups",
                    "name",
                    "status"
                ]
            }
        }
    },
    "/exclusions/entities/certificates/v1": {
        "get": {
            "query": [
                "ids"
            ]
        }
    },
    "/exclusions/queries/cert-based-exclusions/v1": {
        "get": {
            "query": [
                "filter",
                "offset",
                "limit",
                "sort"
            ]
        }
    },
    "/falcon-complete-dashboards/queries/alerts/v1": {
        "get": {
            "query": [
                "limit",
                "sort",
                "filter",
                "offset"
            ]
        }
    },
    "/falcon-complete-dashboards/queries/allowlist/v1": {
        "get": {
            "query": [
                "limit",
                "sort",
                "filter",
                "offset"
            ]
        }
    },
    "/falcon-complete-dashboards/queries/blocklist/v1": {
        "get": {
            "query": [
                "limit",
                "sort",
                "filter",
                "offset"
            ]
        }
    },
    "/falcon-complete-dashboards/queries/detects/v1": {
        "get": {
            "query": [
                "limit",
                "sort",
                "filter",
                "offset"
            ]
        }
    },
    "/falcon-complete-dashboards/queries/devicecount-collections/v1": {
        "get": {
            "query": [
                "limit",
                "sort",
                "filter",
                "offset"
            ]
        }
    },
    "/falcon-complete-dashboards/queries/escalations/v1": {
        "get": {
            "query": [
                "limit",
                "sort",
                "filter",
                "offset"
            ]
        }
    },
    "/falcon-complete-dashboards/queries/incidents/v1": {
        "get": {
            "query": [
                "limit",
                "sort",
                "filter",
                "offset"
            ]
        }
    },
    "/falcon-complete-dashboards/queries/remediations/v1": {
        "get": {
            "query": [
                "limit",
                "sort",
                "filter",
                "offset"
            ]
        }
    },
    "/falconx/entities/artifacts/v1": {
        "get": {
            "query": [
                "id",
                "name",
                "Accept-Encoding"
            ]
        }
    },
    "/falconx/entities/report-summaries/v1": {
        "get": {
            "query": [
                "ids"
            ]
        }
    },
    "/falconx/entities/reports/v1": {
        "get": {
            "query": [
                "ids"
            ]
        },
        "delete": {
            "query": [
                "ids"
            ]
        }
    },
    "/falconx/entities/submissions/v1": {
        "get": {
            "query": [
                "ids"
            ]
        }
    },
    "/falconx/queries/reports/v1": {
        "get": {
            "query": [
                "filter",
                "offset",
                "limit",
                "sort"
            ]
        }
    },
    "/falconx/queries/submissions/v1": {
        "get": {
            "query": [
                "filter",
                "offset",
                "limit",
                "sort"
            ]
        }
    },
    "/fdr/combined/schema-members/v1": {
        "get": {}
    },
    "/fdr/entities/schema-events/v1": {
        "get": {
            "query": [
                "ids"
            ]
        }
    },
    "/fdr/entities/schema-fields/v1": {
        "get": {
            "query": [
                "ids"
            ]
        }
    },
    "/fdr/queries/schema-events/v1": {
        "get": {
            "query": [
                "limit",
                "offset",
                "filter",
                "sort"
            ]
        }
    },
    "/fdr/queries/schema-fields/v1": {
        "get": {
            "query": [
                "limit",
                "offset",
                "filter",
                "sort"
            ]
        }
    },
    "/fem/entities/external-assets/v1": {
        "get": {
            "query": [
                "ids"
            ]
        },
        "patch": {
            "body": {
                "assets": [
                    "cid",
                    "criticality",
                    "criticality_description",
                    "id",
                    "triage"
                ]
            }
        }
    },
    "/fem/queries/external-assets/v1": {
        "get": {
            "query": [
                "offset",
                "limit",
                "sort",
                "filter"
            ]
        }
    },
    "/filevantage/entities/actions/v1": {
        "get": {
            "query": [
                "ids"
            ]
        },
        "post": {
            "body": {
                "root": [
                    "change_ids",
                    "comment",
                    "operation"
                ]
            }
        }
    },
    "/filevantage/entities/change-content/v1": {
        "get": {
            "query": [
                "id",
                "Accept-Encoding"
            ]
        }
    },
    "/filevantage/entities/changes/v2": {
        "get": {
            "query": [
                "ids"
            ]
        }
    },
    "/filevantage/entities/policies-host-groups/v1": {
        "patch": {
            "query": [
                "policy_id",
                "action",
                "ids"
            ]
        }
    },
    "/filevantage/entities/policies-precedence/v1": {
        "patch": {
            "query": [
                "ids",
                "type"
            ]
        }
    },
    "/filevantage/entities/policies-rule-groups/v1": {
        "patch": {
            "query": [
                "policy_id",
                "action",
                "ids"
            ]
        }
    },
    "/filevantage/entities/policies/v1": {
        "get": {
            "query": [
                "ids"
            ]
        },
        "post": {
            "body": {
                "root": [
                    "description",
                    "name",
                    "platform"
                ]
            }
        },
        "delete": {
            "query": [
                "ids"
            ]
        },
        "patch": {
            "body": {
                "root": [
                    "description",
                    "enabled",
                    "id",
                    "name"
                ]
            }
        }
    },
    "/filevantage/entities/policy-scheduled-exclusions/v1": {
        "get": {
            "query": [
                "policy_id",
                "ids"
            ]
        },
        "post": {
            "body": {
                "root": [
                    "description",
                    "name",
                    "policy_id",
                    "processes",
                    "schedule_end",
                    "schedule_start",
                    "timezone",
                    "users"
                ],
                "repeated": [
                    "all_day",
                    "end_time",
                    "frequency",
                    "monthly_days",
                    "occurrence",
                    "start_time",
                    "weekly_days"
                ]
            }
        },
        "delete": {
            "query": [
                "policy_id",
                "ids"
            ]
        },
        "patch": {
            "body": {
                "root": [
                    "description",
                    "id",
                    "name",
                    "policy_id",
                    "processes",
                    "schedule_end",
                    "schedule_start",
                    "timezone",
                    "users"
                ],
                "repeated": [
                    "all_day",
                    "end_time",
                    "frequency",
                    "monthly_days",
                    "occurrence",
                    "start_time",
                    "weekly_days"
                ]
            }
        }
    },
    "/filevantage/entities/rule-groups-rule-precedence/v1": {
        "patch": {
            "query": [
                "rule_group_id",
                "ids"
            ]
        }
    },
    "/filevantage/entities/rule-groups-rules/v1": {
        "get": {
            "query": [
                "rule_group_id",
                "ids"
            ]
        },
        "post": {
            "body": {
                "root": [
                    "content_files",
                    "content_registry_values",
                    "created_timestamp",
                    "depth",
                    "description",
                    "enable_content_capture",
                    "enable_hash_capture",
                    "exclude",
                    "exclude_processes",
                    "exclude_users",
                    "id",
                    "include",
                    "include_processes",
                    "include_users",
                    "modified_timestamp",
                    "path",
                    "precedence",
                    "rule_group_id",
                    "severity",
                    "type",
                    "watch_attributes_directory_changes",
                    "watch_attributes_file_changes",
                    "watch_create_directory_changes",
                    "watch_create_file_changes",
                    "watch_create_key_changes",
                    "watch_delete_directory_changes",
                    "watch_delete_file_changes",
                    "watch_delete_key_changes",
                    "watch_delete_value_changes",
                    "watch_permissions_directory_changes",
                    "watch_permissions_file_changes",
                    "watch_permissions_key_changes",
                    "watch_rename_directory_changes",
                    "watch_rename_file_changes",
                    "watch_rename_key_changes",
                    "watch_set_value_changes",
                    "watch_write_file_changes"
                ]
            }
        },
        "delete": {
            "query": [
                "rule_group_id",
                "ids"
            ]
        },
        "patch": {
            "body": {
                "root": [
                    "content_files",
                    "content_registry_values",
                    "created_timestamp",
                    "depth",
                    "description",
                    "enable_content_capture",
                    "enable_hash_capture",
                    "exclude",
                    "exclude_processes",
                    "exclude_users",
                    "id",
                    "include",
                    "include_processes",
                    "include_users",
                    "modified_timestamp",
                    "path",
                    "precedence",
                    "rule_group_id",
                    "severity",
                    "type",
                    "watch_attributes_directory_changes",
                    "watch_attributes_file_changes",
                    "watch_create_directory_changes",
                    "watch_create_file_changes",
                    "watch_create_key_changes",
                    "watch_delete_directory_changes",
                    "watch_delete_file_changes",
                    "watch_delete_key_changes",
                    "watch_delete_value_changes",
                    "watch_permissions_directory_changes",
                    "watch_permissions_file_changes",
                    "watch_permissions_key_changes",
                    "watch_rename_directory_changes",
                    "watch_rename_file_changes",
                    "watch_rename_key_changes",
                    "watch_set_value_changes",
                    "watch_write_file_changes"
                ]
            }
        }
    },
    "/filevantage/entities/rule-groups/v1": {
        "get": {
            "query": [
                "ids"
            ]
        },
        "post": {
            "body": {
                "root": [
                    "description",
                    "name",
                    "type"
                ]
            }
        },
        "delete": {
            "query": [
                "ids"
            ]
        },
        "patch": {
            "body": {
                "root": [
                    "description",
                    "id",
                    "name"
                ]
            }
        }
    },
    "/filevantage/entities/workflow/v1": {
        "post": {
            "body": {
                "root": [
                    "ids"
                ]
            }
        }
    },
    "/filevantage/queries/actions/v1": {
        "get": {
            "query": [
                "offset",
                "limit",
                "sort",
                "filter"
            ]
        }
    },
    "/filevantage/queries/changes/v3": {
        "get": {
            "query": [
                "after",
                "limit",
                "sort",
                "filter"
            ]
        }
    },
    "/filevantage/queries/policies/v1": {
        "get": {
            "query": [
                "offset",
                "limit",
                "sort",
                "type"
            ]
        }
    },
    "/filevantage/queries/policy-scheduled-exclusions/v1": {
        "get": {
            "query": [
                "policy_id"
            ]
        }
    },
    "/filevantage/queries/rule-groups/v1": {
        "get": {
            "query": [
                "offset",
                "limit",
                "sort",
                "type"
            ]
        }
    },
    "/fwmgr/entities/events/v1": {
        "get": {
            "query": [
                "ids"
            ]
        }
    },
    "/fwmgr/entities/firewall-fields/v1": {
        "get": {
            "query": [
                "ids"
            ]
        }
    },
    "/fwmgr/entities/network-locations-details/v1": {
        "get": {
            "query": [
                "ids"
            ]
        }
    },
    "/fwmgr/entities/network-locations-metadata/v1": {
        "post": {
            "body": {
                "root": [
                    "cid",
                    "dns_resolution_targets_polling_interval",
                    "https_reachable_hosts_polling_interval",
                    "icmp_request_targets_polling_interval",
                    "location_precedence"
                ]
            },
            "query": [
                "comment"
            ]
        }
    },
    "/fwmgr/entities/network-locations-precedence/v1": {
        "post": {
            "body": {
                "root": [
                    "cid",
                    "location_precedence"
                ]
            },
            "query": [
                "comment"
            ]
        }
    },
    "/fwmgr/entities/network-locations/v1": {
        "delete": {
            "query": [
                "ids"
            ]
        }
    },
    "/fwmgr/entities/platforms/v1": {
        "get": {
            "query": [
                "ids"
            ]
        }
    },
    "/fwmgr/entities/policies/v1": {
        "get": {
            "query": [
                "ids"
            ]
        }
    },
    "/fwmgr/entities/policies/v2": {
        "put": {
            "body": {
                "root": [
                    "default_inbound",
                    "default_outbound",
                    "enforce",
                    "is_default_policy",
                    "local_logging",
                    "platform_id",
                    "policy_id",
                    "rule_group_ids",
                    "test_mode",
                    "tracking"
                ]
            }
        }
    },
    "/fwmgr/entities/rule-groups/v1": {
        "get": {
            "query": [
                "ids"
            ]
        },
        "post": {
            "body": {
                "root": [
                    "description",
                    "enabled",
                    "name",
                    "platform"
                ],
                "rules": [
                    "action",
                    "address_family",
                    "description",
                    "direction",
                    "enabled",
                    "fields",
                    "fqdn",
                    "fqdn_enabled",
                    "icmp",
                    "local_address",
                    "local_port",
                    "log",
                    "monitor",
                    "name",
                    "protocol",
                    "remote_address",
                    "remote_port",
                    "temp_id"
                ]
            },
            "query": [
                "clone_id",
                "library",
                "comment"
            ]
        },
        "delete": {
            "query": [
                "ids",
                "comment"
            ]
        },
        "patch": {
            "body": {
                "diff_operations": [
                    "from",
                    "op",
                    "path",
                    "value"
                ],
                "root": [
                    "diff_type",
                    "id",
                    "rule_ids",
                    "rule_versions",
                    "tracking"
                ]
            },
            "query": [
                "comment"
            ]
        }
    },
    "/fwmgr/entities/rule-groups/validation/v1": {
        "post": {
            "body": {
                "root": [
                    "description",
                    "enabled",
                    "name",
                    "platform"
                ],
                "rules": [
                    "action",
                    "address_family",
                    "description",
                    "direction",
                    "enabled",
                    "fields",
                    "fqdn",
                    "fqdn_enabled",
                    "icmp",
                    "local_address",
                    "local_port",
                    "log",
                    "monitor",
                    "name",
                    "protocol",
                    "remote_address",
                    "remote_port",
                    "temp_id"
                ]
            },
            "query": [
                "clone_id",
                "library",
                "comment"
            ]
        },
        "patch": {
            "body": {
                "diff_operations": [
                    "from",
                    "op",
                    "path",
                    "value"
                ],
                "root": [
                    "diff_type",
                    "id",
                    "rule_ids",
                    "rule_versions",
                    "tracking"
                ]
            },
            "query": [
                "comment"
            ]
        }
    },
    "/fwmgr/entities/rules/v1": {
        "get": {
            "query": [
                "ids"
            ]
        }
    },
    "/fwmgr/entities/rules/validate-filepath/v1": {
        "post": {
            "body": {
                "root": [
                    "filepath_pattern",
                    "filepath_test_string"
                ]
            }
        }
    },
    "/fwmgr/queries/events/v1": {
        "get": {
            "query": [
                "sort",
                "filter",
                "q",
                "offset",
                "after",
                "limit"
            ]
        }
    },
    "/fwmgr/queries/firewall-fields/v1": {
        "get": {
            "query": [
                "platform_id",
                "offset",
                "limit"
            ]
        }
    },
    "/fwmgr/queries/network-locations/v1": {
        "get": {
            "query": [
                "sort",
                "filter",
                "q",
                "offset",
                "after",
                "limit"
            ]
        }
    },
    "/fwmgr/queries/platforms/v1": {
        "get": {
            "query": [
                "offset",
                "limit"
            ]
        }
    },
    "/fwmgr/queries/rule-groups/v1": {
        "get": {
            "query": [
                "sort",
                "filter",
                "q",
                "offset",
                "after",
                "limit"
            ]
        }
    },
    "/host-migration/entities/migration-destinations/GET/v1": {
        "post": {
            "body": {
                "root": [
                    "device_ids",
                    "filter"
                ]
            }
        }
    },
    "/host-migration/entities/host-migrations/GET/v1": {
        "post": {
            "body": {
                "root": [
                    "ids"
                ]
            }
        }
    },
    "/host-migration/entities/migrations/v1": {
        "get": {
            "query": [
                "ids"
            ]
        },
        "post": {
            "body": {
                "root": [
                    "device_ids",
                    "filter",
                    "name",
                    "target_cid"
                ]
            }
        }
    },
    "/host-migration/queries/host-migrations/v1": {
        "get": {
            "query": [
                "id",
                "offset",
                "limit",
                "sort",
                "filter"
            ]
        }
    },
    "/host-migration/queries/migrations/v1": {
        "get": {
            "query": [
                "offset",
                "limit",
                "sort",
                "filter"
            ]
        }
    },
    "/identity-protection/entities/devices/GET/v1": {
        "post": {
            "body": {
                "root": [
                    "ids"
                ]
            }
        }
    },
    "/identity-protection/entities/policy-rules/v1": {
        "delete": {
            "query": [
                "ids"
            ]
        },
        "get": {
            "query": [
                "ids"
            ]
        }
    },
    "/identity-protection/queries/devices/v1": {
        "get": {
            "query": [
                "offset",
                "limit",
                "sort",
                "filter"
            ]
        }
    },
    "/identity-protection/queries/policy-rules/v1": {
        "get": {
            "query": [
                "enabled",
                "simulation_mode",
                "name"
            ]
        }
    },
    "/image-assessment/combined/vulnerability-lookups/v1": {
        "post": {
            "body": {
                "applicationPackages": [
                    "libraries",
                    "type"
                ],
                "root": [
                    "osversion"
                ],
                "packages": [
                    "LayerHash",
                    "LayerIndex",
                    "MajorVersion",
                    "PackageHash",
                    "PackageProvider",
                    "PackageSource",
                    "Product",
                    "SoftwareArchitecture",
                    "Status",
                    "Vendor"
                ]
            }
        }
    },
    "/incidents/combined/crowdscores/v1": {
        "get": {
            "query": [
                "filter",
                "offset",
                "limit",
                "sort"
            ]
        }
    },
    "/incidents/entities/behaviors/GET/v1": {
        "post": {
            "body": {
                "root": [
                    "ids"
                ]
            }
        }
    },
    "/incidents/entities/incident-actions/v1": {
        "post": {
            "body": {
                "action_parameters": [
                    "name",
                    "value"
                ],
                "root": [
                    "ids"
                ]
            },
            "query": [
                "update_detects",
                "overwrite_detects"
            ]
        }
    },
    "/incidents/entities/incidents/GET/v1": {
        "post": {
            "body": {
                "root": [
                    "ids"
                ]
            }
        }
    },
    "/incidents/queries/behaviors/v1": {
        "get": {
            "query": [
                "filter",
                "offset",
                "limit",
                "sort"
            ]
        }
    },
    "/incidents/queries/incidents/v1": {
        "get": {
            "query": [
                "sort",
                "filter",
                "offset",
                "limit"
            ]
        }
    },
    "/indicators/aggregates/devices-count/v1": {
        "get": {
            "query": [
                "type",
                "value"
            ]
        }
    },
    "/indicators/queries/devices/v1": {
        "get": {
            "query": [
                "type",
                "value",
                "limit",
                "offset"
            ]
        }
    },
    "/indicators/queries/processes/v1": {
        "get": {
            "query": [
                "type",
                "value",
                "device_id",
                "limit",
                "offset"
            ]
        }
    },
    "/installation-tokens/entities/audit-events/v1": {
        "get": {
            "query": [
                "ids"
            ]
        }
    },
    "/installation-tokens/entities/customer-settings/v1": {
        "patch": {
            "body": {
                "root": [
                    "max_active_tokens",
                    "tokens_required"
                ]
            }
        }
    },
    "/installation-tokens/entities/tokens/v1": {
        "get": {
            "query": [
                "ids"
            ]
        },
        "post": {
            "body": {
                "root": [
                    "expires_timestamp",
                    "label",
                    "type"
                ]
            }
        },
        "delete": {
            "query": [
                "ids"
            ]
        },
        "patch": {
            "body": {
                "root": [
                    "expires_timestamp",
                    "label",
                    "revoked"
                ]
            },
            "query": [
                "ids"
            ]
        }
    },
    "/installation-tokens/queries/audit-events/v1": {
        "get": {
            "query": [
                "offset",
                "limit",
                "sort",
                "filter"
            ]
        }
    },
    "/installation-tokens/queries/tokens/v1": {
        "get": {
            "query": [
                "offset",
                "limit",
                "sort",
                "filter"
            ]
        }
    },
    "/intel/combined/actors/v1": {
        "get": {
            "query": [
                "offset",
                "limit",
                "sort",
                "filter",
                "q",
                "fields"
            ]
        }
    },
    "/intel/combined/indicators/v1": {
        "get": {
            "query": [
                "offset",
                "limit",
                "sort",
                "filter",
                "q",
                "include_deleted",
                "include_relations"
            ]
        }
    },
    "/intel/combined/reports/v1": {
        "get": {
            "query": [
                "offset",
                "limit",
                "sort",
                "filter",
                "q",
                "fields"
            ]
        }
    },
    "/intel/entities/actors/v1": {
        "get": {
            "query": [
                "ids",
                "fields"
            ]
        }
    },
    "/intel/entities/indicators/GET/v1": {
        "post": {
            "body": {
                "root": [
                    "ids"
                ]
            }
        }
    },
    "/intel/entities/malware/v1": {
        "get": {
            "query": [
                "ids"
            ]
        }
    },
    "/intel/entities/mitre-reports/v1": {
        "get": {
            "query": [
                "actor_id",
                "format"
            ]
        }
    },
    "/intel/entities/mitre/v1": {
        "post": {
            "body": {
                "root": [
                    "ids"
                ]
            }
        }
    },
    "/intel/entities/report-files/v1": {
        "get": {
            "query": [
                "id",
                "ids"
            ]
        }
    },
    "/intel/entities/reports/v1": {
        "get": {
            "query": [
                "ids",
                "fields"
            ]
        }
    },
    "/intel/entities/rules-files/v1": {
        "get": {
            "query": [
                "Accept",
                "id",
                "format"
            ]
        }
    },
    "/intel/entities/rules-latest-files/v1": {
        "get": {
            "query": [
                "Accept",
                "If-None-Match",
                "If-Modified-Since",
                "type",
                "format"
            ]
        }
    },
    "/intel/entities/rules/v1": {
        "get": {
            "query": [
                "ids"
            ]
        }
    },
    "/intel/entities/vulnerabilities/GET/v1": {
        "post": {
            "body": {
                "root": [
                    "ids"
                ]
            }
        }
    },
    "/intel/queries/actors/v1": {
        "get": {
            "query": [
                "offset",
                "limit",
                "sort",
                "filter",
                "q"
            ]
        }
    },
    "/intel/queries/indicators/v1": {
        "get": {
            "query": [
                "offset",
                "limit",
                "sort",
                "filter",
                "q",
                "include_deleted",
                "include_relations"
            ]
        }
    },
    "/intel/queries/malware/v1": {
        "get": {
            "query": [
                "offset",
                "limit",
                "sort",
                "filter",
                "q"
            ]
        }
    },
    "/intel/queries/mitre-malware/v1": {
        "get": {
            "query": [
                "ids"
            ]
        }
    },
    "/intel/queries/mitre/v1": {
        "get": {
            "query": [
                "id",
                "ids"
            ]
        }
    },
    "/intel/queries/reports/v1": {
        "get": {
            "query": [
                "offset",
                "limit",
                "sort",
                "filter",
                "q"
            ]
        }
    },
    "/intel/queries/rules/v1": {
        "get": {
            "query": [
                "offset",
                "limit",
                "sort",
                "name",
                "type",
                "description",
                "tags",
                "min_created_date",
                "max_created_date",
                "q"
            ]
        }
    },
    "/intel/queries/vulnerabilities/v1": {
        "get": {
            "query": [
                "offset",
                "limit",
                "sort",
                "filter",
                "q"
            ]
        }
    },
    "/ioarules/entities/pattern-severities/v1": {
        "get": {
            "query": [
                "ids"
            ]
        }
    },
    "/ioarules/entities/platforms/v1": {
        "get": {
            "query": [
                "ids"
            ]
        }
    },
    "/ioarules/entities/rule-groups/v1": {
        "get": {
            "query": [
                "ids"
            ]
        },
        "post": {
            "body": {
                "root": [
                    "comment",
                    "description",
                    "name",
                    "platform"
                ]
            }
        },
        "delete": {
            "query": [
                "comment",
                "ids"
            ]
        },
        "patch": {
            "body": {
                "root": [
                    "comment",
                    "description",
                    "enabled",
                    "id",
                    "name",
                    "rulegroup_version"
                ]
            }
        }
    },
    "/ioarules/entities/rule-types/v1": {
        "get": {
            "query": [
                "ids"
            ]
        }
    },
    "/ioarules/entities/rules/GET/v1": {
        "post": {
            "body": {
                "root": [
                    "ids"
                ]
            }
        }
    },
    "/ioarules/entities/rules/v1": {
        "post": {
            "body": {
                "root": [
                    "comment",
                    "description",
                    "disposition_id",
                    "name",
                    "pattern_severity",
                    "rulegroup_id",
                    "ruletype_id"
                ],
                "field_values": [
                    "final_value",
                    "label",
                    "name",
                    "type",
                    "value",
                    "values"
                ]
            }
        },
        "delete": {
            "query": [
                "rule_group_id",
                "comment",
                "ids"
            ]
        },
        "patch": {
            "body": {
                "root": [
                    "comment",
                    "rulegroup_id",
                    "rulegroup_version"
                ],
                "rule_updates": [
                    "description",
                    "disposition_id",
                    "enabled",
                    "field_values",
                    "instance_id",
                    "name",
                    "pattern_severity",
                    "rulegroup_version"
                ]
            }
        }
    },
    "/ioarules/entities/rules/v2": {
        "patch": {
            "body": {
                "root": [
                    "comment",
                    "rulegroup_id",
                    "rulegroup_version"
                ],
                "rule_updates": [
                    "description",
                    "disposition_id",
                    "enabled",
                    "field_values",
                    "instance_id",
                    "name",
                    "pattern_severity",
                    "rulegroup_version"
                ]
            }
        }
    },
    "/ioarules/queries/pattern-severities/v1": {
        "get": {
            "query": [
                "offset",
                "limit"
            ]
        }
    },
    "/ioarules/queries/platforms/v1": {
        "get": {
            "query": [
                "offset",
                "limit"
            ]
        }
    },
    "/ioarules/queries/rule-groups-full/v1": {
        "get": {
            "query": [
                "sort",
                "filter",
                "q",
                "offset",
                "limit"
            ]
        }
    },
    "/ioarules/queries/rule-groups/v1": {
        "get": {
            "query": [
                "sort",
                "filter",
                "q",
                "offset",
                "limit"
            ]
        }
    },
    "/ioarules/queries/rule-types/v1": {
        "get": {
            "query": [
                "offset",
                "limit"
            ]
        }
    },
    "/ioarules/queries/rules/v1": {
        "get": {
            "query": [
                "sort",
                "filter",
                "q",
                "offset",
                "limit"
            ]
        }
    },
    "/iocs/aggregates/indicators/device-count/v1": {
        "get": {
            "query": [
                "type",
                "value"
            ]
        }
    },
    "/iocs/combined/indicator/v1": {
        "get": {
            "query": [
                "filter",
                "offset",
                "limit",
                "sort",
                "after",
                "from_parent"
            ]
        }
    },
    "/iocs/entities/actions/v1": {
        "get": {
            "query": [
                "ids"
            ]
        }
    },
    "/iocs/entities/indicators/v1": {
        "get": {
            "query": [
                "ids"
            ]
        },
        "post": {
            "body": {
                "root": [
                    "comment"
                ],
                "indicators": [
                    "action",
                    "applied_globally",
                    "description",
                    "expiration",
                    "host_groups",
                    "metadata",
                    "mobile_action",
                    "platforms",
                    "severity",
                    "source",
                    "tags",
                    "type",
                    "value"
                ]
            },
            "query": [
                "retrodetects",
                "ignore_warnings"
            ]
        },
        "patch": {
            "body": {
                "bulk_update": [
                    "action",
                    "applied_globally",
                    "description",
                    "expiration",
                    "filter",
                    "from_parent",
                    "host_groups",
                    "metadata",
                    "mobile_action",
                    "platforms",
                    "severity",
                    "source",
                    "tags"
                ],
                "root": [
                    "comment"
                ],
                "indicators": [
                    "action",
                    "applied_globally",
                    "description",
                    "expiration",
                    "host_groups",
                    "id",
                    "metadata",
                    "mobile_action",
                    "platforms",
                    "severity",
                    "source",
                    "tags"
                ]
            },
            "query": [
                "retrodetects",
                "ignore_warnings"
            ]
        }
    },
    "/iocs/queries/actions/v1": {
        "get": {
            "query": [
                "offset",
                "limit"
            ]
        }
    },
    "/iocs/queries/indicators/v1": {
        "get": {
            "query": [
                "filter",
                "offset",
                "limit",
                "sort",
                "after",
                "from_parent"
            ]
        }
    },
    "/iocs/queries/ioc-types/v1": {
        "get": {
            "query": [
                "offset",
                "limit"
            ]
        }
    },
    "/iocs/queries/platforms/v1": {
        "get": {
            "query": [
                "offset",
                "limit"
            ]
        }
    },
    "/iocs/queries/severities/v1": {
        "get": {
            "query": [
                "offset",
                "limit"
            ]
        }
    },
    "/kubernetes-protection/entities/accounts/aws/v1": {
        "get": {
            "query": [
                "ids",
                "is_horizon_acct",
                "status",
                "limit",
                "offset"
            ]
        },
        "post": {
            "body": {
                "resources": [
                    "account_id",
                    "region"
                ]
            }
        },
        "delete": {
            "query": [
                "ids"
            ]
        },
        "patch": {
            "query": [
                "ids",
                "region"
            ]
        }
    },
    "/kubernetes-protection/entities/accounts/azure/v1": {
        "get": {
            "query": [
                "ids",
                "subscription_id",
                "status",
                "is_horizon_acct",
                "limit",
                "offset"
            ]
        },
        "post": {
            "body": {
                "resources": [
                    "subscription_id",
                    "tenant_id"
                ]
            }
        },
        "delete": {
            "query": [
                "ids"
            ]
        }
    },
    "/kubernetes-protection/entities/cloud_cluster/v1": {
        "get": {
            "query": [
                "locations",
                "ids",
                "cluster_service",
                "cluster_status",
                "limit",
                "offset"
            ]
        }
    },
    "/kubernetes-protection/entities/cloud-locations/v1": {
        "get": {
            "query": [
                "clouds"
            ]
        }
    },
    "/kubernetes-protection/entities/config/azure/v1": {
        "get": {
            "query": [
                "ids",
                "limit",
                "offset"
            ]
        }
    },
    "/kubernetes-protection/entities/gen/scripts/v1": {
        "get": {}
    },
    "/kubernetes-protection/entities/integration/agent/v1": {
        "get": {
            "query": [
                "cluster_name",
                "is_self_managed_cluster"
            ]
        }
    },
    "/kubernetes-protection/entities/kubernetes/clusters/v1": {
        "get": {
            "query": [
                "cluster_names",
                "status",
                "account_ids",
                "locations",
                "cluster_service",
                "limit",
                "offset"
            ]
        }
    },
    "/kubernetes-protection/entities/scan/trigger/v1": {
        "post": {
            "query": [
                "scan_type"
            ]
        }
    },
    "/kubernetes-protection/entities/service-principal/azure/v1": {
        "patch": {
            "query": [
                "id",
                "client_id"
            ]
        }
    },
    "/kubernetes-protection/entities/tenants/azure/v1": {
        "get": {
            "query": [
                "ids",
                "status",
                "limit",
                "offset"
            ]
        }
    },
    "/kubernetes-protection/entities/user-script/azure/v1": {
        "get": {
            "query": [
                "id",
                "subscription_id"
            ]
        }
    },
    "/loggingapi/combined/repos/v1": {
        "get": {
            "query": [
                "check_test_data"
            ]
        }
    },
    "/loggingapi/entities/saved-searches/execute/v1": {
        "get": {
            "query": [
                "job_id",
                "app_id",
                "infer_json_types",
                "job_status_only",
                "limit",
                "match_response_schema",
                "metadata",
                "offset"
            ]
        }
    },
    "/loggingapi/entities/views/v1": {
        "get": {
            "query": [
                "check_test_data"
            ]
        }
    },
    "/malquery/aggregates/quotas/v1": {
        "get": {}
    },
    "/malquery/entities/download-files/v1": {
        "get": {
            "query": [
                "ids"
            ]
        }
    },
    "/malquery/entities/metadata/v1": {
        "get": {
            "query": [
                "ids"
            ]
        }
    },
    "/malquery/entities/requests/v1": {
        "get": {
            "query": [
                "ids"
            ]
        }
    },
    "/malquery/entities/samples-multidownload/v1": {
        "post": {
            "body": {
                "root": [
                    "samples"
                ]
            }
        }
    },
    "/message-center/entities/case-activities/GET/v1": {
        "post": {
            "body": {
                "root": [
                    "ids"
                ]
            }
        }
    },
    "/message-center/entities/case-activity/v1": {
        "post": {
            "body": {
                "root": [
                    "body",
                    "case_id",
                    "type",
                    "user_uuid"
                ]
            }
        }
    },
    "/message-center/entities/case-attachment/v1": {
        "get": {
            "query": [
                "id"
            ]
        },
        "post": {
            "formdata": [
                "case_id",
                "user_uuid",
                "file"
            ]
        }
    },
    "/message-center/entities/cases/GET/v1": {
        "post": {
            "body": {
                "root": [
                    "ids"
                ]
            }
        }
    },
    "/message-center/queries/case-activities/v1": {
        "get": {
            "query": [
                "limit",
                "sort",
                "filter",
                "offset",
                "case_id"
            ]
        }
    },
    "/message-center/queries/cases/v1": {
        "get": {
            "query": [
                "limit",
                "sort",
                "filter",
                "offset"
            ]
        }
    },
    "/mssp/entities/children/GET/v2": {
        "post": {
            "body": {
                "root": [
                    "ids"
                ]
            }
        }
    },
    "/mssp/entities/cid-group-members/v1": {
        "post": {
            "body": {
                "resources": [
                    "cid_group_id",
                    "cids"
                ]
            }
        }
    },
    "/mssp/entities/cid-group-members/v2": {
        "get": {
            "query": [
                "ids"
            ]
        },
        "delete": {
            "body": {
                "resources": [
                    "cid_group_id",
                    "cids"
                ]
            }
        }
    },
    "/mssp/entities/cid-groups/v1": {
        "post": {
            "body": {
                "resources": [
                    "cid",
                    "cid_group_id",
                    "description",
                    "is_default",
                    "name"
                ]
            }
        },
        "delete": {
            "query": [
                "cid_group_ids"
            ]
        },
        "patch": {
            "body": {
                "resources": [
                    "cid",
                    "cid_group_id",
                    "description",
                    "is_default",
                    "name"
                ]
            }
        }
    },
    "/mssp/entities/cid-groups/v2": {
        "get": {
            "query": [
                "ids"
            ]
        }
    },
    "/mssp/entities/mssp-roles/v1": {
        "get": {
            "query": [
                "ids"
            ]
        },
        "post": {
            "body": {
                "resources": [
                    "cid_group_id",
                    "id",
                    "role_ids",
                    "user_group_id"
                ]
            }
        },
        "delete": {
            "body": {
                "resources": [
                    "cid_group_id",
                    "id",
                    "role_ids",
                    "user_group_id"
                ]
            }
        }
    },
    "/mssp/entities/user-group-members/v1": {
        "post": {
            "body": {
                "resources": [
                    "user_group_id",
                    "user_uuids"
                ]
            }
        },
        "delete": {
            "body": {
                "resources": [
                    "user_group_id",
                    "user_uuids"
                ]
            }
        }
    },
    "/mssp/entities/user-group-members/v2": {
        "get": {
            "query": [
                "ids"
            ]
        }
    },
    "/mssp/entities/user-groups/v1": {
        "post": {
            "body": {
                "resources": [
                    "cid",
                    "description",
                    "name",
                    "user_group_id"
                ]
            }
        },
        "delete": {
            "query": [
                "user_group_ids"
            ]
        },
        "patch": {
            "body": {
                "resources": [
                    "cid",
                    "description",
                    "name",
                    "user_group_id"
                ]
            }
        }
    },
    "/mssp/entities/user-groups/v2": {
        "get": {
            "query": [
                "ids"
            ]
        }
    },
    "/mssp/queries/children/v1": {
        "get": {
            "query": [
                "filter",
                "sort",
                "offset",
                "limit"
            ]
        }
    },
    "/mssp/queries/cid-group-members/v1": {
        "get": {
            "query": [
                "cid",
                "sort",
                "offset",
                "limit"
            ]
        }
    },
    "/mssp/queries/cid-groups/v1": {
        "get": {
            "query": [
                "name",
                "sort",
                "offset",
                "limit"
            ]
        }
    },
    "/mssp/queries/mssp-roles/v1": {
        "get": {
            "query": [
                "user_group_id",
                "cid_group_id",
                "role_id",
                "sort",
                "offset",
                "limit"
            ]
        }
    },
    "/mssp/queries/user-group-members/v1": {
        "get": {
            "query": [
                "user_uuid",
                "sort",
                "offset",
                "limit"
            ]
        }
    },
    "/mssp/queries/user-groups/v1": {
        "get": {
            "query": [
                "name",
                "sort",
                "offset",
                "limit"
            ]
        }
    },
    "/ods/entities/malicious-files/v1": {
        "get": {
            "query": [
                "ids"
            ]
        }
    },
    "/ods/entities/scan-control-actions/cancel/v1": {
        "post": {
            "body": {
                "root": [
                    "ids"
                ]
            }
        }
    },
    "/ods/entities/scan-hosts/v1": {
        "get": {
            "query": [
                "ids"
            ]
        }
    },
    "/ods/entities/scans/v1": {
        "post": {
            "body": {
                "root": [
                    "cloud_ml_level_detection",
                    "cloud_ml_level_prevention",
                    "cpu_priority",
                    "description",
                    "endpoint_notification",
                    "file_paths",
                    "host_groups",
                    "hosts",
                    "initiated_from",
                    "max_duration",
                    "pause_duration",
                    "quarantine",
                    "scan_exclusions",
                    "scan_inclusions",
                    "sensor_ml_level_detection",
                    "sensor_ml_level_prevention"
                ]
            }
        }
    },
    "/ods/entities/scans/v2": {
        "get": {
            "query": [
                "ids"
            ]
        }
    },
    "/ods/entities/scheduled-scans/v1": {
        "get": {
            "query": [
                "ids"
            ]
        }
    },
    "/ods/queries/malicious-files/v1": {
        "get": {
            "query": [
                "filter",
                "offset",
                "limit",
                "sort"
            ]
        }
    },
    "/ods/queries/scan-hosts/v1": {
        "get": {
            "query": [
                "filter",
                "offset",
                "limit",
                "sort"
            ]
        }
    },
    "/ods/queries/scans/v1": {
        "get": {
            "query": [
                "filter",
                "offset",
                "limit",
                "sort"
            ]
        }
    },
    "/ods/queries/scheduled-scans/v1": {
        "get": {
            "query": [
                "filter",
                "offset",
                "limit",
                "sort"
            ]
        }
    },
    "/overwatch-dashboards/aggregates/detections-global-counts/v1": {
        "get": {
            "query": [
                "filter"
            ]
        }
    },
    "/overwatch-dashboards/aggregates/incidents-global-counts/v1": {
        "get": {
            "query": [
                "filter"
            ]
        }
    },
    "/overwatch-dashboards/aggregates/ow-events-global-counts/v1": {
        "get": {
            "query": [
                "filter"
            ]
        }
    },
    "/plugins/combined/configs/v1": {
        "get": {
            "query": [
                "filter",
                "limit",
                "offset",
                "sort"
            ]
        }
    },
    "/policy/combined/content-update/v1": {
        "get": {
            "query": [
                "filter",
                "offset",
                "limit",
                "sort"
            ]
        }
    },
    "/policy/combined/content-update-members/v1": {
        "get": {
            "query": [
                "id",
                "filter",
                "offset",
                "limit",
                "sort"
            ]
        }
    },
    "/policy/combined/device-control-members/v1": {
        "get": {
            "query": [
                "id",
                "filter",
                "offset",
                "limit",
                "sort"
            ]
        }
    },
    "/policy/combined/device-control/v1": {
        "get": {
            "query": [
                "filter",
                "offset",
                "limit",
                "sort"
            ]
        }
    },
    "/policy/combined/firewall-members/v1": {
        "get": {
            "query": [
                "id",
                "filter",
                "offset",
                "limit",
                "sort"
            ]
        }
    },
    "/policy/combined/firewall/v1": {
        "get": {
            "query": [
                "filter",
                "offset",
                "limit",
                "sort"
            ]
        }
    },
    "/policy/combined/prevention-members/v1": {
        "get": {
            "query": [
                "id",
                "filter",
                "offset",
                "limit",
                "sort"
            ]
        }
    },
    "/policy/combined/prevention/v1": {
        "get": {
            "query": [
                "filter",
                "offset",
                "limit",
                "sort"
            ]
        }
    },
    "/policy/combined/response-members/v1": {
        "get": {
            "query": [
                "id",
                "filter",
                "offset",
                "limit",
                "sort"
            ]
        }
    },
    "/policy/combined/response/v1": {
        "get": {
            "query": [
                "filter",
                "offset",
                "limit",
                "sort"
            ]
        }
    },
    "/policy/combined/reveal-uninstall-token/v1": {
        "post": {
            "body": {
                "root": [
                    "audit_message",
                    "device_id"
                ]
            }
        }
    },
    "/policy/combined/sensor-update-builds/v1": {
        "get": {
            "query": [
                "platform",
                "stage"
            ]
        }
    },
    "/policy/combined/sensor-update-kernels/v1": {
        "get": {
            "query": [
                "filter",
                "offset",
                "limit"
            ]
        }
    },
    "/policy/combined/sensor-update-members/v1": {
        "get": {
            "query": [
                "id",
                "filter",
                "offset",
                "limit",
                "sort"
            ]
        }
    },
    "/policy/combined/sensor-update/v2": {
        "get": {
            "query": [
                "filter",
                "offset",
                "limit",
                "sort"
            ]
        }
    },
    "/policy/entities/content-update/v1": {
        "delete": {
            "query": [
                "ids"
            ]
        },
        "get": {
            "query": [
                "ids"
            ]
        },
        "patch": {
            "body": {
                "resources": [
                    "description",
                    "id",
                    "name",
                    "settings"
                ]
            }
        },
        "post": {
            "body": {
                "resources": [
                    "description",
                    "name",
                    "settings"
                ]
            }
        }
    },
    "/policy/entities/content-update-precedence/v1": {
        "post": {
            "body": {
                "root": [
                    "ids"
                ]
            }
        }
    },
    "/policy/entities/default-device-control/v1": {
        "get": {},
        "patch": {
            "body": {
                "custom_notifications": [
                    "blocked_notification",
                    "restricted_notification"
                ]
            }
        }
    },
    "/policy/entities/device-control-precedence/v1": {
        "post": {
            "body": {
                "root": [
                    "ids",
                    "platform_name"
                ]
            }
        }
    },
    "/policy/entities/device-control/v1": {
        "get": {
            "query": [
                "ids"
            ]
        },
        "post": {
            "body": {
                "resources": [
                    "clone_id",
                    "description",
                    "name",
                    "platform_name",
                    "settings"
                ]
            }
        },
        "delete": {
            "query": [
                "ids"
            ]
        },
        "patch": {
            "body": {
                "resources": [
                    "description",
                    "id",
                    "name",
                    "settings"
                ]
            }
        }
    },
    "/policy/entities/firewall-precedence/v1": {
        "post": {
            "body": {
                "root": [
                    "ids",
                    "platform_name"
                ]
            }
        }
    },
    "/policy/entities/firewall/v1": {
        "get": {
            "query": [
                "ids"
            ]
        },
        "post": {
            "body": {
                "resources": [
                    "clone_id",
                    "description",
                    "name",
                    "platform_name"
                ]
            },
            "query": [
                "clone_id"
            ]
        },
        "delete": {
            "query": [
                "ids"
            ]
        },
        "patch": {
            "body": {
                "resources": [
                    "description",
                    "id",
                    "name"
                ]
            }
        }
    },
    "/policy/entities/ioa-exclusions/v1": {
        "get": {
            "query": [
                "ids"
            ]
        },
        "post": {
            "body": {
                "root": [
                    "cl_regex",
                    "comment",
                    "description",
                    "detection_json",
                    "groups",
                    "ifn_regex",
                    "name",
                    "pattern_id",
                    "pattern_name"
                ]
            }
        },
        "delete": {
            "query": [
                "ids",
                "comment"
            ]
        },
        "patch": {
            "body": {
                "root": [
                    "cl_regex",
                    "comment",
                    "description",
                    "detection_json",
                    "groups",
                    "id",
                    "ifn_regex",
                    "name",
                    "pattern_id",
                    "pattern_name"
                ]
            }
        }
    },
    "/policy/entities/ml-exclusions/v1": {
        "get": {
            "query": [
                "ids"
            ]
        },
        "post": {
            "body": {
                "root": [
                    "comment",
                    "excluded_from",
                    "groups",
                    "value"
                ]
            }
        },
        "delete": {
            "query": [
                "ids",
                "comment"
            ]
        },
        "patch": {
            "body": {
                "root": [
                    "comment",
                    "groups",
                    "id",
                    "is_descendant_process",
                    "value"
                ]
            }
        }
    },
    "/policy/entities/prevention-precedence/v1": {
        "post": {
            "body": {
                "root": [
                    "ids",
                    "platform_name"
                ]
            }
        }
    },
    "/policy/entities/prevention/v1": {
        "get": {
            "query": [
                "ids"
            ]
        },
        "post": {
            "body": {
                "resources": [
                    "clone_id",
                    "description",
                    "name",
                    "platform_name",
                    "settings"
                ]
            }
        },
        "delete": {
            "query": [
                "ids"
            ]
        },
        "patch": {
            "body": {
                "resources": [
                    "description",
                    "id",
                    "name",
                    "settings"
                ]
            }
        }
    },
    "/policy/entities/response-precedence/v1": {
        "post": {
            "body": {
                "root": [
                    "ids",
                    "platform_name"
                ]
            }
        }
    },
    "/policy/entities/response/v1": {
        "get": {
            "query": [
                "ids"
            ]
        },
        "post": {
            "body": {
                "resources": [
                    "clone_id",
                    "description",
                    "name",
                    "platform_name",
                    "settings"
                ]
            }
        },
        "delete": {
            "query": [
                "ids"
            ]
        },
        "patch": {
            "body": {
                "resources": [
                    "description",
                    "id",
                    "name",
                    "settings"
                ]
            }
        }
    },
    "/policy/entities/sensor-update-precedence/v1": {
        "post": {
            "body": {
                "root": [
                    "ids",
                    "platform_name"
                ]
            }
        }
    },
    "/policy/entities/sensor-update/v1": {
        "delete": {
            "query": [
                "ids"
            ]
        }
    },
    "/policy/entities/sensor-update/v2": {
        "get": {
            "query": [
                "ids"
            ]
        },
        "post": {
            "body": {
                "resources": [
                    "description",
                    "name",
                    "platform_name",
                    "settings"
                ]
            }
        },
        "patch": {
            "body": {
                "resources": [
                    "description",
                    "id",
                    "name",
                    "settings"
                ]
            }
        }
    },
    "/policy/entities/sv-exclusions/v1": {
        "get": {
            "query": [
                "ids"
            ]
        },
        "post": {
            "body": {
                "root": [
                    "comment",
                    "groups",
                    "is_descendant_process",
                    "value"
                ]
            }
        },
        "delete": {
            "query": [
                "ids",
                "comment"
            ]
        },
        "patch": {
            "body": {
                "root": [
                    "comment",
                    "groups",
                    "id",
                    "is_descendant_process",
                    "value"
                ]
            }
        }
    },
    "/policy/queries/content-update/v1": {
        "get": {
            "query": [
                "filter",
                "offset",
                "limit",
                "sort"
            ]
        }
    },
    "/policy/queries/content-update-members/v1": {
        "get": {
            "query": [
                "id",
                "filter",
                "offset",
                "limit",
                "sort"
            ]
        }
    },
    "/policy/queries/device-control-members/v1": {
        "get": {
            "query": [
                "id",
                "filter",
                "offset",
                "limit",
                "sort"
            ]
        }
    },
    "/policy/queries/device-control/v1": {
        "get": {
            "query": [
                "filter",
                "offset",
                "limit",
                "sort"
            ]
        }
    },
    "/policy/queries/firewall-members/v1": {
        "get": {
            "query": [
                "id",
                "filter",
                "offset",
                "limit",
                "sort"
            ]
        }
    },
    "/policy/queries/firewall/v1": {
        "get": {
            "query": [
                "filter",
                "offset",
                "limit",
                "sort"
            ]
        }
    },
    "/policy/queries/ioa-exclusions/v1": {
        "get": {
            "query": [
                "filter",
                "ifn_regex",
                "cl_regex",
                "offset",
                "limit",
                "sort"
            ]
        }
    },
    "/policy/queries/ml-exclusions/v1": {
        "get": {
            "query": [
                "filter",
                "offset",
                "limit",
                "sort"
            ]
        }
    },
    "/policy/queries/prevention-members/v1": {
        "get": {
            "query": [
                "id",
                "filter",
                "offset",
                "limit",
                "sort"
            ]
        }
    },
    "/policy/queries/prevention/v1": {
        "get": {
            "query": [
                "filter",
                "offset",
                "limit",
                "sort"
            ]
        }
    },
    "/policy/queries/response-members/v1": {
        "get": {
            "query": [
                "id",
                "filter",
                "offset",
                "limit",
                "sort"
            ]
        }
    },
    "/policy/queries/response/v1": {
        "get": {
            "query": [
                "filter",
                "offset",
                "limit",
                "sort"
            ]
        }
    },
    "/policy/queries/sensor-update-kernels/{distinct-field}/v1": {
        "get": {
            "query": [
                "distinct-field",
                "filter",
                "offset",
                "limit"
            ]
        }
    },
    "/policy/queries/sensor-update-members/v1": {
        "get": {
            "query": [
                "id",
                "filter",
                "offset",
                "limit",
                "sort"
            ]
        }
    },
    "/policy/queries/sensor-update/v1": {
        "get": {
            "query": [
                "filter",
                "offset",
                "limit",
                "sort"
            ]
        }
    },
    "/policy/queries/sv-exclusions/v1": {
        "get": {
            "query": [
                "filter",
                "offset",
                "limit",
                "sort"
            ]
        }
    },
    "/processes/entities/processes/v1": {
        "get": {
            "query": [
                "ids"
            ]
        }
    },
    "/quarantine/aggregates/action-update-count/v1": {
        "get": {
            "query": [
                "filter"
            ]
        }
    },
    "/quarantine/entities/quarantined-files/GET/v1": {
        "post": {
            "body": {
                "root": [
                    "ids"
                ]
            }
        }
    },
    "/quarantine/entities/quarantined-files/v1": {
        "patch": {
            "body": {
                "root": [
                    "action",
                    "comment",
                    "ids"
                ]
            }
        }
    },
    "/quarantine/queries/quarantined-files/v1": {
        "get": {
            "query": [
                "offset",
                "limit",
                "sort",
                "filter",
                "q"
            ]
        },
        "patch": {
            "body": {
                "root": [
                    "action",
                    "comment",
                    "filter",
                    "q"
                ]
            }
        }
    },
    "/quickscanpro/entities/files/v1": {
        "delete": {
            "query": [
                "ids"
            ]
        },
        "post": {
            "formdata": [
                "file",
                "scan"
            ]
        }
    },
    "/quickscanpro/entities/scans/v1": {
        "delete": {
            "query": [
                "ids"
            ]
        },
        "get": {
            "query": [
                "ids"
            ]
        },
        "post": {
            "body": {
                "resources": [
                    "sha256"
                ]
            }
        }
    },
    "/quickscanpro/queries/scans/v1": {
        "get": {
            "query": [
                "filter",
                "offset",
                "limit",
                "sort"
            ]
        }
    },
    "/real-time-response-audit/combined/sessions/v1": {
        "get": {
            "query": [
                "filter",
                "sort",
                "limit",
                "offset",
                "with_command_info"
            ]
        }
    },
    "/real-time-response/combined/batch-active-responder-command/v1": {
        "post": {
            "body": {
                "root": [
                    "base_command",
                    "batch_id",
                    "command_string",
                    "optional_hosts",
                    "persist_all"
                ]
            },
            "query": [
                "timeout",
                "timeout_duration",
                "host_timeout_duration"
            ]
        }
    },
    "/real-time-response/combined/batch-command/v1": {
        "post": {
            "body": {
                "root": [
                    "base_command",
                    "batch_id",
                    "command_string",
                    "optional_hosts",
                    "persist_all"
                ]
            },
            "query": [
                "timeout",
                "timeout_duration",
                "host_timeout_duration"
            ]
        }
    },
    "/real-time-response/combined/batch-get-command/v1": {
        "get": {
            "query": [
                "timeout",
                "timeout_duration",
                "batch_get_cmd_req_id"
            ]
        },
        "post": {
            "body": {
                "root": [
                    "batch_id",
                    "file_path",
                    "optional_hosts"
                ]
            },
            "query": [
                "timeout",
                "timeout_duration",
                "host_timeout_duration"
            ]
        }
    },
    "/real-time-response/combined/batch-init-session/v1": {
        "post": {
            "body": {
                "root": [
                    "existing_batch_id",
                    "host_ids",
                    "queue_offline"
                ]
            },
            "query": [
                "timeout",
                "timeout_duration",
                "host_timeout_duration"
            ]
        }
    },
    "/real-time-response/combined/batch-refresh-session/v1": {
        "post": {
            "body": {
                "root": [
                    "batch_id",
                    "hosts_to_remove"
                ]
            },
            "query": [
                "timeout",
                "timeout_duration"
            ]
        }
    },
    "/real-time-response/entities/active-responder-command/v1": {
        "get": {
            "query": [
                "cloud_request_id",
                "sequence_id"
            ]
        },
        "post": {
            "body": {
                "root": [
                    "base_command",
                    "command_string",
                    "device_id",
                    "id",
                    "persist",
                    "session_id"
                ]
            }
        }
    },
    "/real-time-response/entities/admin-command/v1": {
        "get": {
            "query": [
                "cloud_request_id",
                "sequence_id"
            ]
        }
    },
    "/real-time-response/entities/command/v1": {
        "get": {
            "query": [
                "cloud_request_id",
                "sequence_id"
            ]
        },
        "post": {
            "body": {
                "root": [
                    "base_command",
                    "command_string",
                    "device_id",
                    "id",
                    "persist",
                    "session_id"
                ]
            }
        }
    },
    "/real-time-response/entities/extracted-file-contents/v1": {
        "get": {
            "query": [
                "session_id",
                "sha256",
                "filename"
            ]
        }
    },
    "/real-time-response/entities/falcon-scripts/v1": {
        "get": {
            "query": [
                "ids"
            ]
        }
    },
    "/real-time-response/entities/file/v2": {
        "get": {
            "query": [
                "session_id"
            ]
        },
        "delete": {
            "query": [
                "ids",
                "session_id"
            ]
        }
    },
    "/real-time-response/entities/put-files/v1": {
        "post": {
            "formdata": [
                "file",
                "description",
                "name",
                "comments_for_audit_log"
            ]
        },
        "delete": {
            "query": [
                "ids"
            ]
        }
    },
    "/real-time-response/entities/put-files/v2": {
        "get": {
            "query": [
                "ids"
            ]
        }
    },
    "/real-time-response/entities/queued-sessions/command/v1": {
        "delete": {
            "query": [
                "session_id",
                "cloud_request_id"
            ]
        }
    },
    "/real-time-response/entities/queued-sessions/GET/v1": {
        "post": {
            "body": {
                "root": [
                    "ids"
                ]
            }
        }
    },
    "/real-time-response/entities/refresh-session/v1": {
        "post": {
            "body": {
                "root": [
                    "device_id",
                    "origin",
                    "queue_offline"
                ]
            }
        }
    },
    "/real-time-response/entities/scripts/v1": {
        "post": {
            "formdata": [
                "file",
                "description",
                "name",
                "comments_for_audit_log",
                "permission_type",
                "content",
                "platform"
            ]
        },
        "delete": {
            "query": [
                "ids"
            ]
        },
        "patch": {
            "formdata": [
                "id",
                "file",
                "description",
                "name",
                "comments_for_audit_log",
                "permission_type",
                "content",
                "platform"
            ]
        }
    },
    "/real-time-response/entities/scripts/v2": {
        "get": {
            "query": [
                "ids"
            ]
        }
    },
    "/real-time-response/entities/sessions/GET/v1": {
        "post": {
            "body": {
                "root": [
                    "ids"
                ]
            }
        }
    },
    "/real-time-response/entities/sessions/v1": {
        "post": {
            "body": {
                "root": [
                    "device_id",
                    "origin",
                    "queue_offline"
                ]
            },
            "query": [
                "timeout",
                "timeout_duration"
            ]
        },
        "delete": {
            "query": [
                "session_id"
            ]
        }
    },
    "/real-time-response/queries/falcon-scripts/v1": {
        "get": {
            "query": [
                "filter",
                "offset",
                "limit",
                "sort"
            ]
        }
    },
    "/real-time-response/queries/put-files/v1": {
        "get": {
            "query": [
                "filter",
                "offset",
                "limit",
                "sort"
            ]
        }
    },
    "/real-time-response/queries/scripts/v1": {
        "get": {
            "query": [
                "filter",
                "offset",
                "limit",
                "sort"
            ]
        }
    },
    "/real-time-response/queries/sessions/v1": {
        "get": {
            "query": [
                "offset",
                "limit",
                "sort",
                "filter"
            ]
        }
    },
    "/recon/aggregates/rules-preview/GET/v1": {
        "post": {
            "body": {
                "root": [
                    "filter",
                    "topic"
                ]
            }
        }
    },
    "/recon/entities/actions/v1": {
        "get": {
            "query": [
                "ids"
            ]
        },
        "post": {
            "body": {
                "actions": [
                    "content_format",
                    "frequency",
                    "recipients",
                    "trigger_matchless",
                    "type"
                ],
                "root": [
                    "rule_id"
                ]
            }
        },
        "delete": {
            "query": [
                "id"
            ]
        },
        "patch": {
            "body": {
                "root": [
                    "content_format",
                    "frequency",
                    "id",
                    "recipients",
                    "status",
                    "trigger_matchless"
                ]
            }
        }
    },
    "/recon/entities/export-files/v1": {
        "get": {
            "query": [
                "id"
            ]
        }
    },
    "/recon/entities/exports/v1": {
        "get": {
            "query": [
                "ids"
            ]
        },
        "post": {
            "body": {
                "root": [
                    "entity",
                    "export_type",
                    "filter",
                    "human_readable",
                    "sort"
                ]
            }
        },
        "delete": {
            "query": [
                "ids"
            ]
        }
    },
    "/recon/entities/notifications-detailed-translated/v1": {
        "get": {
            "query": [
                "ids"
            ]
        }
    },
    "/recon/entities/notifications-detailed/v1": {
        "get": {
            "query": [
                "ids"
            ]
        }
    },
    "/recon/entities/notifications-exposed-data-records/v1": {
        "get": {
            "query": [
                "ids"
            ]
        }
    },
    "/recon/entities/notifications-translated/v1": {
        "get": {
            "query": [
                "ids"
            ]
        }
    },
    "/recon/entities/notifications/v1": {
        "get": {
            "query": [
                "ids"
            ]
        },
        "delete": {
            "query": [
                "ids"
            ]
        },
        "patch": {
            "body": {
                "root": [
                    "assigned_to_uuid",
                    "id",
                    "idp_send_status",
                    "message",
                    "status"
                ]
            }
        }
    },
    "/recon/entities/rules/v1": {
        "get": {
            "query": [
                "ids"
            ]
        },
        "post": {
            "body": {
                "root": [
                    "breach_monitor_only",
                    "breach_monitoring_enabled",
                    "filter",
                    "match_on_tsq_result_types",
                    "name",
                    "originating_template_id",
                    "permissions",
                    "priority",
                    "substring_matching_enabled",
                    "topic"
                ]
            }
        },
        "delete": {
            "query": [
                "ids",
                "notificationsDeletionRequested"
            ]
        },
        "patch": {
            "body": {
                "root": [
                    "breach_monitor_only",
                    "breach_monitoring_enabled",
                    "filter",
                    "id",
                    "match_on_tsq_result_types",
                    "name",
                    "permissions",
                    "priority",
                    "substring_matching_enabled"
                ]
            }
        }
    },
    "/recon/queries/actions/v1": {
        "get": {
            "query": [
                "offset",
                "limit",
                "sort",
                "filter",
                "q"
            ]
        }
    },
    "/recon/queries/notifications-exposed-data-records/v1": {
        "get": {
            "query": [
                "offset",
                "limit",
                "sort",
                "filter",
                "q"
            ]
        }
    },
    "/recon/queries/notifications/v1": {
        "get": {
            "query": [
                "offset",
                "limit",
                "sort",
                "filter",
                "q"
            ]
        }
    },
    "/recon/queries/rules/v1": {
        "get": {
            "query": [
                "offset",
                "limit",
                "sort",
                "filter",
                "q",
                "secondarySort"
            ]
        }
    },
    "/reports/entities/report-executions-download/v1": {
        "get": {
            "query": [
                "ids"
            ]
        }
    },
    "/reports/entities/report-executions/v1": {
        "get": {
            "query": [
                "ids"
            ]
        }
    },
    "/reports/entities/scheduled-reports/v1": {
        "get": {
            "query": [
                "ids"
            ]
        }
    },
    "/reports/queries/report-executions/v1": {
        "get": {
            "query": [
                "sort",
                "filter",
                "q",
                "offset",
                "limit"
            ]
        }
    },
    "/reports/queries/scheduled-reports/v1": {
        "get": {
            "query": [
                "sort",
                "filter",
                "q",
                "offset",
                "limit"
            ]
        }
    },
    "/samples/entities/samples/v3": {
        "get": {
            "query": [
                "ids",
                "password_protected"
            ]
        },
        "delete": {
            "query": [
                "ids"
            ]
        }
    },
    "/samples/queries/samples/GET/v1": {
        "post": {
            "body": {
                "root": [
                    "sha256s"
                ]
            }
        }
    },
    "/sensors/combined/installers/v2": {
        "get": {
            "query": [
                "offset",
                "limit",
                "sort",
                "filter"
            ]
        }
    },
    "/sensors/entities/datafeed-actions/v1/{partition}": {
        "post": {
            "query": [
                "action_name",
                "appId",
                "partition"
            ]
        }
    },
    "/sensors/entities/datafeed/v2": {
        "get": {
            "query": [
                "appId",
                "format"
            ]
        }
    },
    "/sensors/entities/download-installer/v2": {
        "get": {
            "query": [
                "id"
            ]
        }
    },
    "/sensors/entities/installers/v2": {
        "get": {
            "query": [
                "ids"
            ]
        }
    },
    "/sensors/queries/installers/v2": {
        "get": {
            "query": [
                "offset",
                "limit",
                "sort",
                "filter"
            ]
        }
    },
    "/settings/entities/policy-details/v2": {
        "get": {
            "query": [
                "ids"
            ]
        }
    },
    "/settings/entities/policy/v1": {
        "get": {
            "query": [
                "service",
                "policy-id",
                "cloud-platform"
            ]
        },
        "patch": {
            "body": {
                "resources": [
                    "account_id",
                    "account_ids",
                    "enabled",
                    "policy_id",
                    "regions",
                    "severity",
                    "tag_excluded"
                ]
            }
        }
    },
    "/settings/scan-schedule/v1": {
        "get": {
            "query": [
                "cloud-platform"
            ]
        },
        "post": {
            "body": {
                "resources": [
                    "cloud_platform",
                    "next_scan_timestamp",
                    "scan_interval",
                    "scan_schedule"
                ]
            }
        }
    },
    "/snapshots/combined/deployments/v1": {
        "get": {
            "query": [
                "filter",
                "limit",
                "offset",
                "sort"
            ]
        }
    },
    "/snapshots/entities/accounts/v1": {
        "post": {
            "body": {
                "aws_accounts": [
                    "account_number",
                    "batch_regions",
                    "iam_external_id",
                    "iam_role_arn",
                    "kms_alias",
                    "processing_account"
                ]
            }
        }
    },
    "/snapshots/entities/deployments/v1": {
        "get": {
            "query": [
                "ids"
            ]
        },
        "post": {
            "body": {
                "resources": [
                    "account_id",
                    "asset_identifier",
                    "cloud_provider",
                    "region"
                ]
            }
        }
    },
    "/snapshots/entities/scanreports/v1": {
        "get": {
            "query": [
                "ids"
            ]
        }
    },
    "/spotlight/combined/evaluation-logic/v1": {
        "get": {
            "query": [
                "after",
                "limit",
                "filter",
                "sort"
            ]
        }
    },
    "/spotlight/combined/vulnerabilities/v1": {
        "get": {
            "query": [
                "after",
                "limit",
                "sort",
                "filter",
                "facet"
            ]
        }
    },
    "/spotlight/entities/evaluation-logic/v1": {
        "get": {
            "query": [
                "ids"
            ]
        }
    },
    "/spotlight/entities/remediations/v2": {
        "get": {
            "query": [
                "ids"
            ]
        }
    },
    "/spotlight/entities/vulnerabilities/v2": {
        "get": {
            "query": [
                "ids"
            ]
        }
    },
    "/spotlight/queries/evaluation-logic/v1": {
        "get": {
            "query": [
                "after",
                "limit",
                "filter",
                "sort"
            ]
        }
    },
    "/spotlight/queries/vulnerabilities/v1": {
        "get": {
            "query": [
                "after",
                "limit",
                "sort",
                "filter"
            ]
        }
    },
    "/threatgraph/combined/{vertex-type}/summary/v1": {
        "get": {
            "query": [
                "vertex-type",
                "ids",
                "scope",
                "nano"
            ]
        }
    },
    "/threatgraph/combined/edges/v1": {
        "get": {
            "query": [
                "ids",
                "limit",
                "offset",
                "edge_type",
                "direction",
                "scope",
                "nano"
            ]
        }
    },
    "/threatgraph/combined/ran-on/v1": {
        "get": {
            "query": [
                "value",
                "type",
                "limit",
                "offset",
                "nano"
            ]
        }
    },
    "/threatgraph/entities/{vertex-type}/v2": {
        "get": {
            "query": [
                "vertex-type",
                "ids",
                "scope",
                "nano"
            ]
        }
    },
    "/threatgraph/queries/edge-types/v1": {
        "get": {}
    },
    "/ti/events/entities/events/GET/v2": {
        "post": {
            "body": {
                "root": [
                    "ids"
                ]
            }
        }
    },
    "/ti/events/queries/events/v2": {
        "get": {
            "query": [
                "offset",
                "limit",
                "sort",
                "filter",
                "q"
            ]
        }
    },
    "/ti/rules/entities/rules/GET/v2": {
        "post": {
            "body": {
                "root": [
                    "ids"
                ]
            }
        }
    },
    "/ti/rules/queries/rules/v2": {
        "get": {
            "query": [
                "offset",
                "limit",
                "sort",
                "filter",
                "q"
            ]
        }
    },
    "/user-management/combined/user-roles/v1": {
        "get": {
            "query": [
                "user_uuid",
                "cid",
                "direct_only",
                "filter",
                "offset",
                "limit",
                "sort"
            ]
        }
    },
    "/user-management/entities/roles/v1": {
        "get": {
            "query": [
                "cid",
                "ids"
            ]
        }
    },
    "/user-management/entities/user-role-actions/v1": {
        "post": {
            "body": {
                "root": [
                    "action",
                    "cid",
                    "role_ids",
                    "uuid",
                    "expires_at"
                ]
            }
        }
    },
    "/user-management/entities/users/GET/v1": {
        "post": {
            "body": {
                "root": [
                    "ids"
                ]
            }
        }
    },
    "/user-management/entities/users/v1": {
        "post": {
            "body": {
                "root": [
                    "cid",
                    "first_name",
                    "last_name",
                    "password",
                    "uid"
                ]
            },
            "query": [
                "validate_only"
            ]
        },
        "delete": {
            "query": [
                "user_uuid"
            ]
        },
        "patch": {
            "body": {
                "root": [
                    "first_name",
                    "last_name"
                ]
            },
            "query": [
                "user_uuid"
            ]
        }
    },
    "/user-management/queries/roles/v1": {
        "get": {
            "query": [
                "cid",
                "user_uuid",
                "action"
            ]
        }
    },
    "/user-management/queries/users/v1": {
        "get": {
            "query": [
                "filter",
                "offset",
                "limit",
                "sort"
            ]
        }
    },
    "/workflows/combined/activities/v1": {
        "get": {
            "query": [
                "filter",
                "offset",
                "limit",
                "sort"
            ]
        }
    },
    "/workflows/combined/definitions/v1": {
        "get": {
            "query": [
                "filter",
                "offset",
                "limit",
                "sort"
            ]
        }
    },
    "/workflows/combined/executions/v1": {
        "get": {
            "query": [
                "filter",
                "offset",
                "limit",
                "sort"
            ]
        }
    },
    "/workflows/combined/triggers/v1": {
        "get": {
            "query": [
                "filter"
            ]
        }
    },
    "/workflows/entities/definitions/export/v1": {
        "get": {
            "query": [
                "id",
                "sanitize"
            ]
        }
    },
    "/workflows/entities/definitions/import/v1": {
        "post": {
            "formdata": [
                "data_file",
                "name",
                "validate_only"
            ]
        }
    },
    "/workflows/entities/execute/v1": {
        "post": {
            "body": {
                "root": []
            },
            "query": [
                "execution_cid",
                "definition_id",
                "name",
                "key",
                "depth",
                "source_event_url"
            ]
        }
    },
    "/workflows/entities/execution-actions/v1": {
        "post": {
            "body": {
                "root": [
                    "ids"
                ]
            },
            "query": [
                "action_name"
            ]
        }
    },
    "/workflows/entities/execution-results/v1": {
        "get": {
            "query": [
                "ids"
            ]
        }
    },
    "/workflows/entities/human-inputs/v1": {
        "get": {
            "query": [
                "ids"
            ]
        }
    },
    "/zero-trust-assessment/entities/assessments/v1": {
        "get": {
            "query": [
                "ids"
            ]
        }
    },
    "/zero-trust-assessment/queries/assessments/v1": {
        "get": {
            "query": [
                "filter",
                "limit",
                "after",
                "sort"
            ]
        }
=======
  "/alerts/combined/alerts/v1": {
    "post": {
      "body": {
        "root": [
          "after",
          "filter",
          "limit",
          "sort"
        ]
      }
    }
  },
  "/alerts/entities/alerts/v2": {
    "post": {
      "body": {
        "root": [
          "composite_ids"
        ]
      },
      "query": [
        "include_hidden"
      ]
    }
  },
  "/alerts/entities/alerts/v3": {
    "patch": {
      "body": {
        "action_parameters": [
          "name",
          "value"
        ],
        "root": [
          "composite_ids"
        ]
      },
      "query": [
        "include_hidden"
      ]
    }
  },
  "/alerts/queries/alerts/v2": {
    "get": {
      "query": [
        "include_hidden",
        "offset",
        "limit",
        "sort",
        "filter",
        "q"
      ]
    }
  },
  "/archives/entities/archive-files/v1": {
    "get": {
      "query": [
        "id",
        "limit",
        "offset"
      ]
    }
  },
  "/archives/entities/archives/v1": {
    "get": {
      "query": [
        "id",
        "include_files"
      ]
    },
    "delete": {
      "query": [
        "id"
      ]
    }
  },
  "/archives/entities/archives/v2": {
    "post": {
      "formdata": [
        "file",
        "password",
        "name",
        "is_confidential",
        "comment"
      ]
    }
  },
  "/archives/entities/extraction-files/v1": {
    "get": {
      "query": [
        "id",
        "limit",
        "offset"
      ]
    }
  },
  "/archives/entities/extractions/v1": {
    "get": {
      "query": [
        "id",
        "include_files"
      ]
    },
    "post": {
      "body": {
        "root": [
          "extract_all",
          "sha256"
        ],
        "files": [
          "comment",
          "is_confidential",
          "name"
        ]
      }
    }
  },
  "/billing-dashboards-usage/aggregates/weekly-average/v1": {
    "get": {
      "query": [
        "filter"
      ]
    }
  },
  "/cloud-connect-cspm-aws/entities/account/v1": {
    "get": {
      "query": [
        "scan-type",
        "ids",
        "iam_role_arns",
        "organization-ids",
        "status",
        "limit",
        "cspm_lite",
        "migrated",
        "offset",
        "group_by"
      ]
    },
    "post": {
      "body": {
        "resources": [
          "account_id",
          "account_type",
          "behavior_assessment_enabled",
          "client_id",
          "cloudtrail_region",
          "deployment_method",
          "dspm_enabled",
          "dspm_role",
          "iam_role_arn",
          "is_master",
          "organization_id",
          "root_stack_id",
          "sensor_management_enabled",
          "target_ous",
          "use_existing_cloudtrail"
        ]
      }
    },
    "delete": {
      "query": [
        "ids",
        "organization-ids"
      ]
    },
    "patch": {
      "body": {
        "resources": [
          "account_id",
          "behavior_assessment_enabled",
          "client_id",
          "cloudtrail_region",
          "deployment_method",
          "dspm_enabled",
          "dspm_role",
          "environment",
          "iam_role_arn",
          "remediation_region",
          "remediation_tou_accepted",
          "root_stack_id",
          "sensor_management_enabled",
          "target_ous"
        ]
      }
    }
  },
  "/cloud-connect-cspm-aws/entities/user-scripts-download/v1": {
    "get": {
      "query": [
        "ids",
        "template",
        "account_type",
        "accounts",
        "behavior_assessment_enabled",
        "sensor_management_enabled",
        "dspm_enabled",
        "dspm_regions",
        "dspm_role",
        "use_existing_cloudtrail",
        "organization_id",
        "aws_profile",
        "custom_role_name"
      ]
    }
  },
  "/cloud-connect-cspm-azure/entities/account/v1": {
    "get": {
      "query": [
        "ids",
        "tenant_ids",
        "scan-type",
        "status",
        "cspm_lite",
        "limit",
        "offset"
      ]
    },
    "post": {
      "body": {
        "resources": [
          "account_type",
          "client_id",
          "default_subscription",
          "subscription_id",
          "tenant_id",
          "years_valid"
        ]
      }
    },
    "delete": {
      "query": [
        "ids",
        "tenant_ids",
        "retain_tenant"
      ]
    }
  },
  "/cloud-connect-cspm-azure/entities/client-id/v1": {
    "patch": {
      "query": [
        "id",
        "tenant-id"
      ]
    }
  },
  "/cloud-connect-cspm-azure/entities/default-subscription-id/v1": {
    "patch": {
      "query": [
        "tenant-id",
        "subscription_id"
      ]
    }
  },
  "/cloud-connect-cspm-azure/entities/download-certificate/v1": {
    "get": {
      "query": [
        "tenant_id"
      ]
    }
  },
  "/cloud-connect-cspm-azure/entities/management-group/v1": {
    "delete": {
      "query": [
        "tenant_ids"
      ]
    },
    "get": {
      "query": [
        "tenant_ids",
        "limit",
        "offset"
      ]
    },
    "post": {
      "body": {
        "resources": [
          "default_subscription_id",
          "tenant_id"
        ]
      }
    }
  },
  "/cloud-connect-cspm-azure/entities/user-scripts-download/v1": {
    "get": {
      "query": [
        "tenant-id",
        "subscription_ids",
        "account_type",
        "template",
        "azure_management_group"
      ]
    }
  },
  "/cloud-connect-cspm-gcp/entities/account/v1": {
    "delete": {
      "query": [
        "ids"
      ]
    },
    "get": {
      "query": [
        "parent_type",
        "ids",
        "scan-type",
        "status",
        "limit",
        "offset",
        "sort"
      ]
    },
    "patch": {
      "body": {
        "resources": [
          "environment",
          "parent_id",
          "service_account"
        ]
      }
    }
  },
  "/cloud-connect-cspm-gcp/entities/account/v2": {
    "post": {
      "body": {
        "resources": [
          "client_email",
          "client_id",
          "parent_id",
          "parent_type",
          "private_key",
          "private_key_id",
          "project_id",
          "service_account_conditions",
          "service_account_id"
        ]
      }
    }
  },
  "/cloud-connect-cspm-gcp/entities/account/validate/v1": {
    "post": {
      "body": {
        "resources": [
          "parent_id"
        ]
      }
    }
  },
  "/cloud-connect-cspm-gcp/entities/service-accounts/v1": {
    "get": {
      "query": [
        "id"
      ]
    },
    "patch": {
      "body": {
        "resources": [
          "client_email",
          "client_id",
          "private_key",
          "private_key_id",
          "project_id",
          "service_account_conditions",
          "service_account_id"
        ]
      }
    }
  },
  "/cloud-connect-cspm-gcp/entities/service-accounts/validate/v1": {
    "post": {
      "body": {
        "resources": [
          "client_email",
          "client_id",
          "private_key",
          "private_key_id",
          "project_id",
          "service_account_conditions",
          "service_account_id"
        ]
      }
    }
  },
  "/cloud-connect-cspm-gcp/entities/user-scripts-download/v1": {
    "get": {
      "query": [
        "parent_type",
        "ids"
      ]
    }
  },
  "/cloud-security-assets/entities/resources/v1": {
    "get": {
      "query": [
        "ids"
      ]
    }
  },
  "/cloud-security-assets/queries/resources/v1": {
    "get": {
      "query": [
        "after",
        "filter",
        "sort",
        "limit",
        "offset"
      ]
    }
  },
  "/configuration-assessment/combined/assessments/v1": {
    "get": {
      "query": [
        "after",
        "limit",
        "sort",
        "filter",
        "facet"
      ]
    }
  },
  "/configuration-assessment/entities/evaluation-logic/v1": {
    "get": {
      "query": [
        "ids"
      ]
    }
  },
  "/configuration-assessment/entities/rule-details/v1": {
    "get": {
      "query": [
        "ids"
      ]
    }
  },
  "/container-compliance/aggregates/compliance-by-clusters/v2": {
    "get": {
      "query": [
        "filter"
      ]
    }
  },
  "/container-compliance/aggregates/compliance-by-rules/v2": {
    "get": {
      "query": [
        "filter"
      ]
    }
  },
  "/container-compliance/aggregates/failed-containers-by-rules/v2": {
    "get": {
      "query": [
        "filter"
      ]
    }
  },
  "/container-compliance/aggregates/failed-containers-count-by-severity/v2": {
    "get": {
      "query": [
        "filter"
      ]
    }
  },
  "/container-compliance/aggregates/failed-images-by-rules/v2": {
    "get": {
      "query": [
        "filter"
      ]
    }
  },
  "/container-compliance/aggregates/failed-images-count-by-severity/v2": {
    "get": {
      "query": [
        "filter"
      ]
    }
  },
  "/container-compliance/aggregates/failed-rules-by-clusters/v2": {
    "get": {
      "query": [
        "filter"
      ]
    }
  },
  "/container-compliance/aggregates/failed-rules-by-images/v2": {
    "get": {
      "query": [
        "filter"
      ]
    }
  },
  "/container-compliance/aggregates/failed-rules-count-by-severity/v2": {
    "get": {
      "query": [
        "filter"
      ]
    }
  },
  "/container-compliance/aggregates/rules-by-status/v2": {
    "get": {
      "query": [
        "filter"
      ]
    }
  },
  "/container-security/aggregates/clusters/count-by-date/v1": {
    "get": {}
  },
  "/container-security/aggregates/clusters/count-by-kubernetes-version/v1": {
    "get": {
      "query": [
        "filter"
      ]
    }
  },
  "/container-security/aggregates/clusters/count-by-status/v1": {
    "get": {
      "query": [
        "filter"
      ]
    }
  },
  "/container-security/aggregates/clusters/count/v1": {
    "get": {
      "query": [
        "filter"
      ]
    }
  },
  "/container-security/aggregates/container-alerts/count-by-severity/v1": {
    "get": {
      "query": [
        "filter"
      ]
    }
  },
  "/container-security/aggregates/container-alerts/count/v1": {
    "get": {
      "query": [
        "filter"
      ]
    }
  },
  "/container-security/aggregates/containers/count-by-date/v1": {
    "get": {
      "query": [
        "filter"
      ]
    }
  },
  "/container-security/aggregates/containers/count-by-registry/v1": {
    "get": {
      "query": [
        "under_assessment",
        "limit"
      ]
    }
  },
  "/container-security/aggregates/containers/count-by-zero-day/v1": {
    "get": {}
  },
  "/container-security/aggregates/containers/count-vulnerable-images/v1": {
    "get": {
      "query": [
        "filter"
      ]
    }
  },
  "/container-security/aggregates/containers/count/v1": {
    "get": {
      "query": [
        "filter"
      ]
    }
  },
  "/container-security/aggregates/containers/find-by-runtimeversion/v1": {
    "get": {
      "query": [
        "limit",
        "offset",
        "sort",
        "filter"
      ]
    }
  },
  "/container-security/aggregates/containers/group-by-managed/v1": {
    "get": {
      "query": [
        "filter"
      ]
    }
  },
  "/container-security/aggregates/containers/image-detections-count-by-date/v1": {
    "get": {
      "query": [
        "filter"
      ]
    }
  },
  "/container-security/aggregates/containers/images-by-state/v1": {
    "get": {
      "query": [
        "filter"
      ]
    }
  },
  "/container-security/aggregates/containers/sensor-coverage/v1": {
    "get": {
      "query": [
        "filter"
      ]
    }
  },
  "/container-security/aggregates/containers/vulnerability-count-by-severity/v1": {
    "get": {
      "query": [
        "filter"
      ]
    }
  },
  "/container-security/aggregates/deployments/count-by-date/v1": {
    "get": {}
  },
  "/container-security/aggregates/deployments/count/v1": {
    "get": {
      "query": [
        "filter"
      ]
    }
  },
  "/container-security/aggregates/detections/count-by-severity/v1": {
    "get": {
      "query": [
        "filter"
      ]
    }
  },
  "/container-security/aggregates/detections/count-by-type/v1": {
    "get": {
      "query": [
        "filter"
      ]
    }
  },
  "/container-security/aggregates/detections/count/v1": {
    "get": {
      "query": [
        "filter"
      ]
    }
  },
  "/container-security/aggregates/drift-indicators/count-by-date/v1": {
    "get": {
      "query": [
        "filter",
        "limit"
      ]
    }
  },
  "/container-security/aggregates/drift-indicators/count/v1": {
    "get": {
      "query": [
        "filter"
      ]
    }
  },
  "/container-security/aggregates/images/assessment-history/v1": {
    "get": {
      "query": [
        "filter"
      ]
    }
  },
  "/container-security/aggregates/images/count-by-distinct/v1": {
    "get": {
      "query": [
        "filter"
      ]
    }
  },
  "/container-security/aggregates/images/count-by-os-distribution/v1": {
    "get": {
      "query": [
        "filter"
      ]
    }
  },
  "/container-security/aggregates/images/count-by-state/v1": {
    "get": {
      "query": [
        "filter"
      ]
    }
  },
  "/container-security/aggregates/images/count/v1": {
    "get": {
      "query": [
        "filter"
      ]
    }
  },
  "/container-security/aggregates/images/most-used/v1": {
    "get": {
      "query": [
        "filter"
      ]
    }
  },
  "/container-security/aggregates/kubernetes-ioms/count-by-date/v1": {
    "get": {
      "query": [
        "filter"
      ]
    }
  },
  "/container-security/aggregates/kubernetes-ioms/count/v1": {
    "get": {
      "query": [
        "filter"
      ]
    }
  },
  "/container-security/aggregates/namespaces/count-by-date/v1": {
    "get": {}
  },
  "/container-security/aggregates/namespaces/count/v1": {
    "get": {
      "query": [
        "filter"
      ]
    }
  },
  "/container-security/aggregates/nodes/count-by-cloud/v1": {
    "get": {
      "query": [
        "filter"
      ]
    }
  },
  "/container-security/aggregates/nodes/count-by-container-engine-version/v1": {
    "get": {
      "query": [
        "filter"
      ]
    }
  },
  "/container-security/aggregates/nodes/count-by-date/v1": {
    "get": {
      "query": [
        "filter"
      ]
    }
  },
  "/container-security/aggregates/nodes/count/v1": {
    "get": {
      "query": [
        "filter"
      ]
    }
  },
  "/container-security/aggregates/packages/count-by-zero-day/v1": {
    "get": {
      "query": [
        "filter"
      ]
    }
  },
  "/container-security/aggregates/pods/count-by-date/v1": {
    "get": {}
  },
  "/container-security/aggregates/pods/count/v1": {
    "get": {
      "query": [
        "filter"
      ]
    }
  },
  "/container-security/aggregates/unidentified-containers/count-by-date/v1": {
    "get": {
      "query": [
        "filter"
      ]
    }
  },
  "/container-security/aggregates/unidentified-containers/count/v1": {
    "get": {
      "query": [
        "filter"
      ]
    }
  },
  "/container-security/aggregates/vulnerabilities/count-by-actively-exploited/v1": {
    "get": {
      "query": [
        "filter",
        "limit",
        "offset"
      ]
    }
  },
  "/container-security/aggregates/vulnerabilities/count-by-cps-rating/v1": {
    "get": {
      "query": [
        "filter",
        "limit",
        "offset"
      ]
    }
  },
  "/container-security/aggregates/vulnerabilities/count-by-cvss-score/v1": {
    "get": {
      "query": [
        "filter",
        "limit",
        "offset"
      ]
    }
  },
  "/container-security/aggregates/vulnerabilities/count-by-severity/v1": {
    "get": {
      "query": [
        "filter",
        "limit",
        "offset"
      ]
    }
  },
  "/container-security/aggregates/vulnerabilities/count/v1": {
    "get": {
      "query": [
        "filter",
        "limit",
        "offset"
      ]
    }
  },
  "/container-security/combined/clusters/v1": {
    "get": {
      "query": [
        "filter",
        "sort",
        "limit",
        "offset"
      ]
    }
  },
  "/container-security/combined/container-alerts/v1": {
    "get": {
      "query": [
        "filter",
        "limit",
        "offset",
        "sort"
      ]
    }
  },
  "/container-security/combined/container-images/v1": {
    "get": {
      "query": [
        "filter",
        "sort",
        "limit",
        "offset"
      ]
    }
  },
  "/container-security/combined/containers/v1": {
    "get": {
      "query": [
        "filter",
        "sort",
        "limit",
        "offset"
      ]
    }
  },
  "/container-security/combined/deployments/v1": {
    "get": {
      "query": [
        "filter",
        "sort",
        "limit",
        "offset"
      ]
    }
  },
  "/container-security/combined/detections/v1": {
    "get": {
      "query": [
        "filter",
        "sort",
        "limit",
        "offset"
      ]
    }
  },
  "/container-security/combined/drift-indicators/v1": {
    "get": {
      "query": [
        "filter",
        "sort",
        "limit",
        "offset"
      ]
    }
  },
  "/container-security/combined/image-assessment/images/v1": {
    "get": {
      "query": [
        "filter",
        "sort",
        "limit",
        "offset"
      ]
    }
  },
  "/container-security/combined/images/detail/v1": {
    "get": {
      "query": [
        "filter",
        "with_config",
        "sort",
        "limit",
        "offset"
      ]
    }
  },
  "/container-security/combined/kubernetes-ioms/v1": {
    "get": {
      "query": [
        "filter",
        "sort",
        "limit",
        "offset"
      ]
    }
  },
  "/container-security/combined/nodes/v1": {
    "get": {
      "query": [
        "filter",
        "sort",
        "limit",
        "offset"
      ]
    }
  },
  "/container-security/combined/packages/v1": {
    "get": {
      "query": [
        "filter",
        "only_zero_day_affected",
        "sort",
        "limit",
        "offset"
      ]
    }
  },
  "/container-security/combined/pods/v1": {
    "get": {
      "query": [
        "filter",
        "sort",
        "limit",
        "offset"
      ]
    }
  },
  "/container-security/combined/vulnerabilities/v1": {
    "get": {
      "query": [
        "filter",
        "limit",
        "offset",
        "sort"
      ]
    }
  },
  "/container-security/combined/vulnerabilities/info/v1": {
    "get": {
      "query": [
        "cve_id",
        "limit",
        "offset"
      ]
    }
  },
  "/container-security/entities/base-images/v1": {
    "delete": {
      "query": [
        "ids"
      ]
    },
    "post": {
      "body": {
        "base_images": [
          "image_digest",
          "image_id",
          "registry",
          "repository",
          "tag"
        ]
      }
    }
  },
  "/container-security/entities/drift-indicators/v1": {
    "get": {
      "query": [
        "ids"
      ]
    }
  },
  "/container-security/entities/image-assessment-policies/v1": {
    "delete": {
      "query": [
        "id"
      ]
    },
    "get": {},
    "post": {
      "body": {
        "root": [
          "description",
          "name"
        ]
      }
    }
  },
  "/container-security/entities/image-assessment-policy-exclusions/v1": {
    "get": {}
  },
  "/container-security/entities/image-assessment-policy-groups/v1": {
    "delete": {
      "query": [
        "id"
      ]
    },
    "get": {}
  },
  "/container-security/entities/image-assessment-policy-precedence/v1": {
    "post": {
      "body": {
        "root": [
          "precedence"
        ]
      }
    }
  },
  "/container-security/entities/kubernetes-ioms/v1": {
    "get": {
      "query": [
        "ids"
      ]
    }
  },
  "/container-security/entities/registries/v1": {
    "get": {
      "query": [
        "ids"
      ]
    },
    "delete": {
      "query": [
        "ids"
      ]
    }
  },
  "/container-security/queries/detections/v1": {
    "get": {
      "query": [
        "filter",
        "limit",
        "offset"
      ]
    }
  },
  "/container-security/queries/drift-indicators/v1": {
    "get": {
      "query": [
        "filter",
        "sort",
        "limit",
        "offset"
      ]
    }
  },
  "/container-security/queries/kubernetes-ioms/v1": {
    "get": {
      "query": [
        "filter",
        "sort",
        "limit",
        "offset"
      ]
    }
  },
  "/container-security/queries/registries/v1": {
    "get": {
      "query": [
        "limit",
        "offset",
        "sort"
      ]
    }
  },
  "/correlation-rules/combined/rules/v2": {
    "get": {
      "query": [
        "filter",
        "q",
        "sort",
        "offset",
        "limit"
      ]
    }
  },
  "/correlation-rules/entities/latest-rules/v1": {
    "get": {
      "query": [
        "rule_ids"
      ]
    }
  },
  "/correlation-rules/entities/rules/v1": {
    "delete": {
      "query": [
        "ids"
      ]
    }
  },
  "/correlation-rules/entities/rule-versions/v1": {
    "delete": {
      "query": [
        "ids"
      ]
    }
  },
  "/correlation-rules/entities/rules/v2": {
    "get": {
      "query": [
        "ids"
      ]
    }
  },
  "/correlation-rules/queries/rules/v2": {
    "get": {
      "query": [
        "filter",
        "q",
        "sort",
        "offset",
        "limit"
      ]
    }
  },
  "/delivery-settings/entities/delivery-settings/v1": {
    "get": {},
    "post": {
      "body": {
        "delivery_settings": [
          "delivery_cadence",
          "delivery_type"
        ]
      }
    }
  },
  "/detects/entities/detects/v2": {
    "patch": {
      "body": {
        "root": [
          "assigned_to_uuid",
          "comment",
          "ids",
          "new_behaviors_processed",
          "show_in_ui",
          "status"
        ]
      }
    }
  },
  "/detects/entities/ioa/v1": {
    "get": {
      "query": [
        "cloud_provider",
        "service",
        "account_id",
        "aws_account_id",
        "azure_subscription_id",
        "azure_tenant_id",
        "state",
        "date_time_since",
        "since",
        "severity",
        "next_token",
        "limit",
        "resource_id",
        "resource_uuid"
      ]
    }
  },
  "/detects/entities/iom/v2": {
    "get": {
      "query": [
        "ids"
      ]
    }
  },
  "/detects/entities/summaries/GET/v1": {
    "post": {
      "body": {
        "root": [
          "ids"
        ]
      }
    }
  },
  "/detects/queries/detects/v1": {
    "get": {
      "query": [
        "offset",
        "limit",
        "sort",
        "filter",
        "q"
      ]
    }
  },
  "/detects/queries/iom/v2": {
    "get": {
      "query": [
        "filter",
        "sort",
        "limit",
        "offset",
        "next_token"
      ]
    }
  },
  "/devices/combined/devices/v1": {
    "get": {
      "query": [
        "offset",
        "limit",
        "sort",
        "filter",
        "fields"
      ]
    }
  },
  "/devices/combined/devices-hidden/v1": {
    "get": {
      "query": [
        "offset",
        "limit",
        "sort",
        "filter",
        "fields"
      ]
    }
  },
  "/devices/combined/devices/login-history/v2": {
    "post": {
      "body": {
        "root": [
          "ids"
        ]
      }
    }
  },
  "/devices/combined/devices/network-address-history/v1": {
    "post": {
      "body": {
        "root": [
          "ids"
        ]
      }
    }
  },
  "/devices/combined/host-group-members/v1": {
    "get": {
      "query": [
        "id",
        "filter",
        "offset",
        "limit",
        "sort"
      ]
    }
  },
  "/devices/combined/host-groups/v1": {
    "get": {
      "query": [
        "filter",
        "offset",
        "limit",
        "sort"
      ]
    }
  },
  "/devices/entities/devices-actions/v2": {
    "post": {
      "body": {
        "action_parameters": [
          "name",
          "value"
        ],
        "root": [
          "ids"
        ]
      },
      "query": [
        "action_name"
      ]
    }
  },
  "/devices/entities/devices/tags/v1": {
    "patch": {
      "body": {
        "root": [
          "action",
          "device_ids",
          "tags"
        ]
      }
    }
  },
  "/devices/entities/devices/v2": {
    "post": {
      "body": {
        "root": [
          "ids"
        ]
      }
    }
  },
  "/devices/entities/host-groups/v1": {
    "get": {
      "query": [
        "ids"
      ]
    },
    "post": {
      "body": {
        "resources": [
          "assignment_rule",
          "description",
          "group_type",
          "name"
        ]
      }
    },
    "delete": {
      "query": [
        "ids"
      ]
    },
    "patch": {
      "body": {
        "resources": [
          "assignment_rule",
          "description",
          "id",
          "name"
        ]
      }
    }
  },
  "/devices/entities/online-state/v1": {
    "get": {
      "query": [
        "ids"
      ]
    }
  },
  "/devices/queries/devices-hidden/v1": {
    "get": {
      "query": [
        "offset",
        "limit",
        "sort",
        "filter"
      ]
    }
  },
  "/devices/queries/devices-scroll/v1": {
    "get": {
      "query": [
        "offset",
        "limit",
        "sort",
        "filter"
      ]
    }
  },
  "/devices/queries/host-group-members/v1": {
    "get": {
      "query": [
        "id",
        "filter",
        "offset",
        "limit",
        "sort"
      ]
    }
  },
  "/devices/queries/host-groups/v1": {
    "get": {
      "query": [
        "filter",
        "offset",
        "limit",
        "sort"
      ]
    }
  },
  "/device-content/entities/states/v1": {
    "get": {
      "query": [
        "ids"
      ]
    }
  },
  "/device-content/queries/states/v1": {
    "get": {
      "query": [
        "limit",
        "sort",
        "offset",
        "filter"
      ]
    }
  },
  "/discover/combined/applications/v1": {
    "get": {
      "query": [
        "after",
        "limit",
        "sort",
        "filter",
        "facet"
      ]
    }
  },
  "/discover/combined/hosts/v1": {
    "get": {
      "query": [
        "after",
        "limit",
        "sort",
        "filter",
        "facet"
      ]
    }
  },
  "/discover/entities/accounts/v1": {
    "get": {
      "query": [
        "ids"
      ]
    }
  },
  "/discover/entities/applications/v1": {
    "get": {
      "query": [
        "ids"
      ]
    }
  },
  "/discover/entities/hosts/v1": {
    "get": {
      "query": [
        "ids"
      ]
    }
  },
  "/discover/entities/iot-hosts/v1": {
    "get": {
      "query": [
        "ids"
      ]
    }
  },
  "/discover/entities/logins/v1": {
    "get": {
      "query": [
        "ids"
      ]
    }
  },
  "/discover/queries/accounts/v1": {
    "get": {
      "query": [
        "offset",
        "limit",
        "sort",
        "filter"
      ]
    }
  },
  "/discover/queries/applications/v1": {
    "get": {
      "query": [
        "offset",
        "limit",
        "sort",
        "filter"
      ]
    }
  },
  "/discover/queries/hosts/v1": {
    "get": {
      "query": [
        "offset",
        "limit",
        "sort",
        "filter"
      ]
    }
  },
  "/discover/queries/iot-hosts/v2": {
    "get": {
      "query": [
        "after",
        "limit",
        "sort",
        "filter"
      ]
    }
  },
  "/discover/queries/logins/v1": {
    "get": {
      "query": [
        "offset",
        "limit",
        "sort",
        "filter"
      ]
    }
  },
  "/enrollments/entities/details/v4": {
    "post": {
      "body": {
        "root": [
          "email_addresses",
          "enrollment_type",
          "expires_at"
        ]
      },
      "query": [
        "action_name",
        "filter"
      ]
    }
  },
  "/exclusions/entities/cert-based-exclusions/v1": {
    "delete": {
      "query": [
        "ids",
        "comment"
      ]
    },
    "get": {
      "query": [
        "ids"
      ]
    },
    "patch": {
      "body": {
        "exclusions": [
          "applied_globally",
          "certificate",
          "children_cids",
          "comment",
          "description",
          "host_groups",
          "id",
          "name",
          "status"
        ]
      }
    },
    "post": {
      "body": {
        "exclusions": [
          "applied_globally",
          "certificate",
          "children_cids",
          "comment",
          "description",
          "host_groups",
          "name",
          "status"
        ]
      }
    }
  },
  "/exclusions/entities/certificates/v1": {
    "get": {
      "query": [
        "ids"
      ]
    }
  },
  "/exclusions/queries/cert-based-exclusions/v1": {
    "get": {
      "query": [
        "filter",
        "offset",
        "limit",
        "sort"
      ]
    }
  },
  "/falcon-complete-dashboards/queries/alerts/v1": {
    "get": {
      "query": [
        "limit",
        "sort",
        "filter",
        "offset"
      ]
    }
  },
  "/falcon-complete-dashboards/queries/allowlist/v1": {
    "get": {
      "query": [
        "limit",
        "sort",
        "filter",
        "offset"
      ]
    }
  },
  "/falcon-complete-dashboards/queries/blocklist/v1": {
    "get": {
      "query": [
        "limit",
        "sort",
        "filter",
        "offset"
      ]
    }
  },
  "/falcon-complete-dashboards/queries/detects/v1": {
    "get": {
      "query": [
        "limit",
        "sort",
        "filter",
        "offset"
      ]
    }
  },
  "/falcon-complete-dashboards/queries/devicecount-collections/v1": {
    "get": {
      "query": [
        "limit",
        "sort",
        "filter",
        "offset"
      ]
    }
  },
  "/falcon-complete-dashboards/queries/escalations/v1": {
    "get": {
      "query": [
        "limit",
        "sort",
        "filter",
        "offset"
      ]
    }
  },
  "/falcon-complete-dashboards/queries/incidents/v1": {
    "get": {
      "query": [
        "limit",
        "sort",
        "filter",
        "offset"
      ]
    }
  },
  "/falcon-complete-dashboards/queries/remediations/v1": {
    "get": {
      "query": [
        "limit",
        "sort",
        "filter",
        "offset"
      ]
    }
  },
  "/falconx/entities/artifacts/v1": {
    "get": {
      "query": [
        "id",
        "name",
        "Accept-Encoding"
      ]
    }
  },
  "/falconx/entities/report-summaries/v1": {
    "get": {
      "query": [
        "ids"
      ]
    }
  },
  "/falconx/entities/reports/v1": {
    "get": {
      "query": [
        "ids"
      ]
    },
    "delete": {
      "query": [
        "ids"
      ]
    }
  },
  "/falconx/entities/submissions/v1": {
    "get": {
      "query": [
        "ids"
      ]
    }
  },
  "/falconx/queries/reports/v1": {
    "get": {
      "query": [
        "filter",
        "offset",
        "limit",
        "sort"
      ]
    }
  },
  "/falconx/queries/submissions/v1": {
    "get": {
      "query": [
        "filter",
        "offset",
        "limit",
        "sort"
      ]
    }
  },
  "/fdr/combined/schema-members/v1": {
    "get": {}
  },
  "/fdr/entities/schema-events/v1": {
    "get": {
      "query": [
        "ids"
      ]
    }
  },
  "/fdr/entities/schema-fields/v1": {
    "get": {
      "query": [
        "ids"
      ]
    }
  },
  "/fdr/queries/schema-events/v1": {
    "get": {
      "query": [
        "limit",
        "offset",
        "filter",
        "sort"
      ]
    }
  },
  "/fdr/queries/schema-fields/v1": {
    "get": {
      "query": [
        "limit",
        "offset",
        "filter",
        "sort"
      ]
    }
  },
  "/fem/combined/ecosystem-subsidiaries/v1": {
    "get": {
      "query": [
        "offset",
        "limit",
        "filter",
        "sort",
        "version_id"
      ]
    }
  },
  "/fem/entities/ecosystem-subsidiaries/v1": {
    "get": {
      "query": [
        "ids",
        "version_id"
      ]
    }
  },
  "/fem/entities/external-assets/v1": {
    "delete": {
      "body": {
        "root": [
          "description"
        ]
      },
      "query": [
        "ids"
      ]
    },
    "get": {
      "query": [
        "ids"
      ]
    },
    "patch": {
      "body": {
        "assets": [
          "cid",
          "criticality",
          "criticality_description",
          "id",
          "triage"
        ]
      }
    }
  },
  "/fem/entities/external-asset-inventory/v1": {
    "post": {
      "body": {
        "data": [
          "assets",
          "subsidiary_id"
        ]
      }
    }
  },
  "/fem/queries/ecosystem-subsidiaries/v1": {
    "get": {
      "query": [
        "offset",
        "limit",
        "filter",
        "sort",
        "version_id"
      ]
    }
  },
  "/fem/queries/external-assets/v1": {
    "get": {
      "query": [
        "offset",
        "limit",
        "sort",
        "filter"
      ]
    }
  },
  "/filevantage/entities/actions/v1": {
    "get": {
      "query": [
        "ids"
      ]
    },
    "post": {
      "body": {
        "root": [
          "change_ids",
          "comment",
          "operation"
        ]
      }
    }
  },
  "/filevantage/entities/change-content/v1": {
    "get": {
      "query": [
        "id",
        "Accept-Encoding"
      ]
    }
  },
  "/filevantage/entities/changes/v2": {
    "get": {
      "query": [
        "ids"
      ]
    }
  },
  "/filevantage/entities/policies-host-groups/v1": {
    "patch": {
      "query": [
        "policy_id",
        "action",
        "ids"
      ]
    }
  },
  "/filevantage/entities/policies-precedence/v1": {
    "patch": {
      "query": [
        "ids",
        "type"
      ]
    }
  },
  "/filevantage/entities/policies-rule-groups/v1": {
    "patch": {
      "query": [
        "policy_id",
        "action",
        "ids"
      ]
    }
  },
  "/filevantage/entities/policies/v1": {
    "get": {
      "query": [
        "ids"
      ]
    },
    "post": {
      "body": {
        "root": [
          "description",
          "name",
          "platform"
        ]
      }
    },
    "delete": {
      "query": [
        "ids"
      ]
    },
    "patch": {
      "body": {
        "root": [
          "description",
          "enabled",
          "id",
          "name"
        ]
      }
    }
  },
  "/filevantage/entities/policy-scheduled-exclusions/v1": {
    "get": {
      "query": [
        "policy_id",
        "ids"
      ]
    },
    "post": {
      "body": {
        "root": [
          "description",
          "name",
          "policy_id",
          "processes",
          "schedule_end",
          "schedule_start",
          "timezone",
          "users"
        ],
        "repeated": [
          "all_day",
          "end_time",
          "frequency",
          "monthly_days",
          "occurrence",
          "start_time",
          "weekly_days"
        ]
      }
    },
    "delete": {
      "query": [
        "policy_id",
        "ids"
      ]
    },
    "patch": {
      "body": {
        "root": [
          "description",
          "id",
          "name",
          "policy_id",
          "processes",
          "schedule_end",
          "schedule_start",
          "timezone",
          "users"
        ],
        "repeated": [
          "all_day",
          "end_time",
          "frequency",
          "monthly_days",
          "occurrence",
          "start_time",
          "weekly_days"
        ]
      }
    }
  },
  "/filevantage/entities/rule-groups-rule-precedence/v1": {
    "patch": {
      "query": [
        "rule_group_id",
        "ids"
      ]
    }
  },
  "/filevantage/entities/rule-groups-rules/v1": {
    "get": {
      "query": [
        "rule_group_id",
        "ids"
      ]
    },
    "post": {
      "body": {
        "root": [
          "content_files",
          "content_registry_values",
          "created_timestamp",
          "depth",
          "description",
          "enable_content_capture",
          "enable_hash_capture",
          "exclude",
          "exclude_processes",
          "exclude_users",
          "id",
          "include",
          "include_processes",
          "include_users",
          "modified_timestamp",
          "path",
          "precedence",
          "rule_group_id",
          "severity",
          "type",
          "watch_attributes_directory_changes",
          "watch_attributes_file_changes",
          "watch_create_directory_changes",
          "watch_create_file_changes",
          "watch_create_key_changes",
          "watch_delete_directory_changes",
          "watch_delete_file_changes",
          "watch_delete_key_changes",
          "watch_delete_value_changes",
          "watch_permissions_directory_changes",
          "watch_permissions_file_changes",
          "watch_permissions_key_changes",
          "watch_rename_directory_changes",
          "watch_rename_file_changes",
          "watch_rename_key_changes",
          "watch_set_value_changes",
          "watch_write_file_changes"
        ]
      }
    },
    "delete": {
      "query": [
        "rule_group_id",
        "ids"
      ]
    },
    "patch": {
      "body": {
        "root": [
          "content_files",
          "content_registry_values",
          "created_timestamp",
          "depth",
          "description",
          "enable_content_capture",
          "enable_hash_capture",
          "exclude",
          "exclude_processes",
          "exclude_users",
          "id",
          "include",
          "include_processes",
          "include_users",
          "modified_timestamp",
          "path",
          "precedence",
          "rule_group_id",
          "severity",
          "type",
          "watch_attributes_directory_changes",
          "watch_attributes_file_changes",
          "watch_create_directory_changes",
          "watch_create_file_changes",
          "watch_create_key_changes",
          "watch_delete_directory_changes",
          "watch_delete_file_changes",
          "watch_delete_key_changes",
          "watch_delete_value_changes",
          "watch_permissions_directory_changes",
          "watch_permissions_file_changes",
          "watch_permissions_key_changes",
          "watch_rename_directory_changes",
          "watch_rename_file_changes",
          "watch_rename_key_changes",
          "watch_set_value_changes",
          "watch_write_file_changes"
        ]
      }
    }
  },
  "/filevantage/entities/rule-groups/v1": {
    "get": {
      "query": [
        "ids"
      ]
    },
    "post": {
      "body": {
        "root": [
          "description",
          "name",
          "type"
        ]
      }
    },
    "delete": {
      "query": [
        "ids"
      ]
    },
    "patch": {
      "body": {
        "root": [
          "description",
          "id",
          "name"
        ]
      }
    }
  },
  "/filevantage/entities/workflow/v1": {
    "post": {
      "body": {
        "root": [
          "ids"
        ]
      }
    }
  },
  "/filevantage/queries/actions/v1": {
    "get": {
      "query": [
        "offset",
        "limit",
        "sort",
        "filter"
      ]
    }
  },
  "/filevantage/queries/changes/v3": {
    "get": {
      "query": [
        "after",
        "limit",
        "sort",
        "filter"
      ]
    }
  },
  "/filevantage/queries/policies/v1": {
    "get": {
      "query": [
        "offset",
        "limit",
        "sort",
        "type"
      ]
    }
  },
  "/filevantage/queries/policy-scheduled-exclusions/v1": {
    "get": {
      "query": [
        "policy_id"
      ]
    }
  },
  "/filevantage/queries/rule-groups/v1": {
    "get": {
      "query": [
        "offset",
        "limit",
        "sort",
        "type"
      ]
    }
  },
  "/fwmgr/entities/events/v1": {
    "get": {
      "query": [
        "ids"
      ]
    }
  },
  "/fwmgr/entities/firewall-fields/v1": {
    "get": {
      "query": [
        "ids"
      ]
    }
  },
  "/fwmgr/entities/network-locations-details/v1": {
    "get": {
      "query": [
        "ids"
      ]
    }
  },
  "/fwmgr/entities/network-locations-metadata/v1": {
    "post": {
      "body": {
        "root": [
          "cid",
          "dns_resolution_targets_polling_interval",
          "https_reachable_hosts_polling_interval",
          "icmp_request_targets_polling_interval",
          "location_precedence"
        ]
      },
      "query": [
        "comment"
      ]
    }
  },
  "/fwmgr/entities/network-locations-precedence/v1": {
    "post": {
      "body": {
        "root": [
          "cid",
          "location_precedence"
        ]
      },
      "query": [
        "comment"
      ]
    }
  },
  "/fwmgr/entities/network-locations/v1": {
    "delete": {
      "query": [
        "ids"
      ]
    }
  },
  "/fwmgr/entities/platforms/v1": {
    "get": {
      "query": [
        "ids"
      ]
    }
  },
  "/fwmgr/entities/policies/v1": {
    "get": {
      "query": [
        "ids"
      ]
    }
  },
  "/fwmgr/entities/policies/v2": {
    "put": {
      "body": {
        "root": [
          "default_inbound",
          "default_outbound",
          "enforce",
          "is_default_policy",
          "local_logging",
          "platform_id",
          "policy_id",
          "rule_group_ids",
          "test_mode",
          "tracking"
        ]
      }
    }
  },
  "/fwmgr/entities/rule-groups/v1": {
    "get": {
      "query": [
        "ids"
      ]
    },
    "post": {
      "body": {
        "root": [
          "description",
          "enabled",
          "name",
          "platform"
        ],
        "rules": [
          "action",
          "address_family",
          "description",
          "direction",
          "enabled",
          "fields",
          "fqdn",
          "fqdn_enabled",
          "icmp",
          "local_address",
          "local_port",
          "log",
          "monitor",
          "name",
          "protocol",
          "remote_address",
          "remote_port",
          "temp_id"
        ]
      },
      "query": [
        "clone_id",
        "library",
        "comment"
      ]
    },
    "delete": {
      "query": [
        "ids",
        "comment"
      ]
    },
    "patch": {
      "body": {
        "diff_operations": [
          "from",
          "op",
          "path",
          "value"
        ],
        "root": [
          "diff_type",
          "id",
          "rule_ids",
          "rule_versions",
          "tracking"
        ]
      },
      "query": [
        "comment"
      ]
    }
  },
  "/fwmgr/entities/rule-groups/validation/v1": {
    "post": {
      "body": {
        "root": [
          "description",
          "enabled",
          "name",
          "platform"
        ],
        "rules": [
          "action",
          "address_family",
          "description",
          "direction",
          "enabled",
          "fields",
          "fqdn",
          "fqdn_enabled",
          "icmp",
          "local_address",
          "local_port",
          "log",
          "monitor",
          "name",
          "protocol",
          "remote_address",
          "remote_port",
          "temp_id"
        ]
      },
      "query": [
        "clone_id",
        "library",
        "comment"
      ]
    },
    "patch": {
      "body": {
        "diff_operations": [
          "from",
          "op",
          "path",
          "value"
        ],
        "root": [
          "diff_type",
          "id",
          "rule_ids",
          "rule_versions",
          "tracking"
        ]
      },
      "query": [
        "comment"
      ]
    }
  },
  "/fwmgr/entities/rules/v1": {
    "get": {
      "query": [
        "ids"
      ]
    }
  },
  "/fwmgr/entities/rules/validate-filepath/v1": {
    "post": {
      "body": {
        "root": [
          "filepath_pattern",
          "filepath_test_string"
        ]
      }
    }
  },
  "/fwmgr/queries/events/v1": {
    "get": {
      "query": [
        "sort",
        "filter",
        "q",
        "offset",
        "after",
        "limit"
      ]
    }
  },
  "/fwmgr/queries/firewall-fields/v1": {
    "get": {
      "query": [
        "platform_id",
        "offset",
        "limit"
      ]
    }
  },
  "/fwmgr/queries/network-locations/v1": {
    "get": {
      "query": [
        "sort",
        "filter",
        "q",
        "offset",
        "after",
        "limit"
      ]
    }
  },
  "/fwmgr/queries/platforms/v1": {
    "get": {
      "query": [
        "offset",
        "limit"
      ]
    }
  },
  "/fwmgr/queries/rule-groups/v1": {
    "get": {
      "query": [
        "sort",
        "filter",
        "q",
        "offset",
        "after",
        "limit"
      ]
    }
  },
  "/host-migration/entities/migration-destinations/GET/v1": {
    "post": {
      "body": {
        "root": [
          "device_ids",
          "filter"
        ]
      }
    }
  },
  "/host-migration/entities/host-migrations/GET/v1": {
    "post": {
      "body": {
        "root": [
          "ids"
        ]
      }
    }
  },
  "/host-migration/entities/migrations/v1": {
    "get": {
      "query": [
        "ids"
      ]
    },
    "post": {
      "body": {
        "root": [
          "device_ids",
          "filter",
          "name",
          "target_cid"
        ]
      }
    }
  },
  "/host-migration/queries/host-migrations/v1": {
    "get": {
      "query": [
        "id",
        "offset",
        "limit",
        "sort",
        "filter"
      ]
    }
  },
  "/host-migration/queries/migrations/v1": {
    "get": {
      "query": [
        "offset",
        "limit",
        "sort",
        "filter"
      ]
    }
  },
  "/identity-protection/entities/devices/GET/v1": {
    "post": {
      "body": {
        "root": [
          "ids"
        ]
      }
    }
  },
  "/identity-protection/entities/policy-rules/v1": {
    "delete": {
      "query": [
        "ids"
      ]
    },
    "get": {
      "query": [
        "ids"
      ]
    }
  },
  "/identity-protection/queries/devices/v1": {
    "get": {
      "query": [
        "offset",
        "limit",
        "sort",
        "filter"
      ]
    }
  },
  "/identity-protection/queries/policy-rules/v1": {
    "get": {
      "query": [
        "enabled",
        "simulation_mode",
        "name"
      ]
    }
  },
  "/image-assessment/combined/vulnerability-lookups/v1": {
    "post": {
      "body": {
        "applicationPackages": [
          "libraries",
          "type"
        ],
        "root": [
          "osversion"
        ],
        "packages": [
          "LayerHash",
          "LayerIndex",
          "MajorVersion",
          "PackageHash",
          "PackageProvider",
          "PackageSource",
          "Product",
          "SoftwareArchitecture",
          "Status",
          "Vendor"
        ]
      }
    }
  },
  "/incidents/combined/crowdscores/v1": {
    "get": {
      "query": [
        "filter",
        "offset",
        "limit",
        "sort"
      ]
    }
  },
  "/incidents/entities/behaviors/GET/v1": {
    "post": {
      "body": {
        "root": [
          "ids"
        ]
      }
    }
  },
  "/incidents/entities/incident-actions/v1": {
    "post": {
      "body": {
        "action_parameters": [
          "name",
          "value"
        ],
        "root": [
          "ids"
        ]
      },
      "query": [
        "update_detects",
        "overwrite_detects"
      ]
    }
  },
  "/incidents/entities/incidents/GET/v1": {
    "post": {
      "body": {
        "root": [
          "ids"
        ]
      }
    }
  },
  "/incidents/queries/behaviors/v1": {
    "get": {
      "query": [
        "filter",
        "offset",
        "limit",
        "sort"
      ]
    }
  },
  "/incidents/queries/incidents/v1": {
    "get": {
      "query": [
        "sort",
        "filter",
        "offset",
        "limit"
      ]
    }
  },
  "/indicators/aggregates/devices-count/v1": {
    "get": {
      "query": [
        "type",
        "value"
      ]
    }
  },
  "/indicators/queries/devices/v1": {
    "get": {
      "query": [
        "type",
        "value",
        "limit",
        "offset"
      ]
    }
  },
  "/indicators/queries/processes/v1": {
    "get": {
      "query": [
        "type",
        "value",
        "device_id",
        "limit",
        "offset"
      ]
    }
  },
  "/installation-tokens/entities/audit-events/v1": {
    "get": {
      "query": [
        "ids"
      ]
    }
  },
  "/installation-tokens/entities/customer-settings/v1": {
    "patch": {
      "body": {
        "root": [
          "max_active_tokens",
          "tokens_required"
        ]
      }
    }
  },
  "/installation-tokens/entities/tokens/v1": {
    "get": {
      "query": [
        "ids"
      ]
    },
    "post": {
      "body": {
        "root": [
          "expires_timestamp",
          "label",
          "type"
        ]
      }
    },
    "delete": {
      "query": [
        "ids"
      ]
    },
    "patch": {
      "body": {
        "root": [
          "expires_timestamp",
          "label",
          "revoked"
        ]
      },
      "query": [
        "ids"
      ]
    }
  },
  "/installation-tokens/queries/audit-events/v1": {
    "get": {
      "query": [
        "offset",
        "limit",
        "sort",
        "filter"
      ]
    }
  },
  "/installation-tokens/queries/tokens/v1": {
    "get": {
      "query": [
        "offset",
        "limit",
        "sort",
        "filter"
      ]
    }
  },
  "/intel/combined/actors/v1": {
    "get": {
      "query": [
        "offset",
        "limit",
        "sort",
        "filter",
        "q",
        "fields"
      ]
    }
  },
  "/intel/combined/indicators/v1": {
    "get": {
      "query": [
        "offset",
        "limit",
        "sort",
        "filter",
        "q",
        "include_deleted",
        "include_relations"
      ]
    }
  },
  "/intel/combined/reports/v1": {
    "get": {
      "query": [
        "offset",
        "limit",
        "sort",
        "filter",
        "q",
        "fields"
      ]
    }
  },
  "/intel/entities/actors/v1": {
    "get": {
      "query": [
        "ids",
        "fields"
      ]
    }
  },
  "/intel/entities/indicators/GET/v1": {
    "post": {
      "body": {
        "root": [
          "ids"
        ]
      }
    }
  },
  "/intel/entities/malware/v1": {
    "get": {
      "query": [
        "ids"
      ]
    }
  },
  "/intel/entities/mitre-reports/v1": {
    "get": {
      "query": [
        "actor_id",
        "format"
      ]
    }
  },
  "/intel/entities/mitre/v1": {
    "post": {
      "body": {
        "root": [
          "ids"
        ]
      }
    }
  },
  "/intel/entities/report-files/v1": {
    "get": {
      "query": [
        "id",
        "ids"
      ]
    }
  },
  "/intel/entities/reports/v1": {
    "get": {
      "query": [
        "ids",
        "fields"
      ]
    }
  },
  "/intel/entities/rules-files/v1": {
    "get": {
      "query": [
        "Accept",
        "id",
        "format"
      ]
    }
  },
  "/intel/entities/rules-latest-files/v1": {
    "get": {
      "query": [
        "Accept",
        "If-None-Match",
        "If-Modified-Since",
        "type",
        "format"
      ]
    }
  },
  "/intel/entities/rules/v1": {
    "get": {
      "query": [
        "ids"
      ]
    }
  },
  "/intel/entities/vulnerabilities/GET/v1": {
    "post": {
      "body": {
        "root": [
          "ids"
        ]
      }
    }
  },
  "/intel/queries/actors/v1": {
    "get": {
      "query": [
        "offset",
        "limit",
        "sort",
        "filter",
        "q"
      ]
    }
  },
  "/intel/queries/indicators/v1": {
    "get": {
      "query": [
        "offset",
        "limit",
        "sort",
        "filter",
        "q",
        "include_deleted",
        "include_relations"
      ]
    }
  },
  "/intel/queries/malware/v1": {
    "get": {
      "query": [
        "offset",
        "limit",
        "sort",
        "filter",
        "q"
      ]
    }
  },
  "/intel/queries/mitre-malware/v1": {
    "get": {
      "query": [
        "ids"
      ]
    }
  },
  "/intel/queries/mitre/v1": {
    "get": {
      "query": [
        "id",
        "ids"
      ]
    }
  },
  "/intel/queries/reports/v1": {
    "get": {
      "query": [
        "offset",
        "limit",
        "sort",
        "filter",
        "q"
      ]
    }
  },
  "/intel/queries/rules/v1": {
    "get": {
      "query": [
        "offset",
        "limit",
        "sort",
        "name",
        "type",
        "description",
        "tags",
        "min_created_date",
        "max_created_date",
        "q"
      ]
    }
  },
  "/intel/queries/vulnerabilities/v1": {
    "get": {
      "query": [
        "offset",
        "limit",
        "sort",
        "filter",
        "q"
      ]
    }
  },
  "/ioarules/entities/pattern-severities/v1": {
    "get": {
      "query": [
        "ids"
      ]
    }
  },
  "/ioarules/entities/platforms/v1": {
    "get": {
      "query": [
        "ids"
      ]
    }
  },
  "/ioarules/entities/rule-groups/v1": {
    "get": {
      "query": [
        "ids"
      ]
    },
    "post": {
      "body": {
        "root": [
          "comment",
          "description",
          "name",
          "platform"
        ]
      }
    },
    "delete": {
      "query": [
        "comment",
        "ids"
      ]
    },
    "patch": {
      "body": {
        "root": [
          "comment",
          "description",
          "enabled",
          "id",
          "name",
          "rulegroup_version"
        ]
      }
    }
  },
  "/ioarules/entities/rule-types/v1": {
    "get": {
      "query": [
        "ids"
      ]
    }
  },
  "/ioarules/entities/rules/GET/v1": {
    "post": {
      "body": {
        "root": [
          "ids"
        ]
      }
    }
  },
  "/ioarules/entities/rules/v1": {
    "post": {
      "body": {
        "root": [
          "comment",
          "description",
          "disposition_id",
          "name",
          "pattern_severity",
          "rulegroup_id",
          "ruletype_id"
        ],
        "field_values": [
          "final_value",
          "label",
          "name",
          "type",
          "value",
          "values"
        ]
      }
    },
    "delete": {
      "query": [
        "rule_group_id",
        "comment",
        "ids"
      ]
    },
    "patch": {
      "body": {
        "root": [
          "comment",
          "rulegroup_id",
          "rulegroup_version"
        ],
        "rule_updates": [
          "description",
          "disposition_id",
          "enabled",
          "field_values",
          "instance_id",
          "name",
          "pattern_severity",
          "rulegroup_version"
        ]
      }
    }
  },
  "/ioarules/entities/rules/v2": {
    "patch": {
      "body": {
        "root": [
          "comment",
          "rulegroup_id",
          "rulegroup_version"
        ],
        "rule_updates": [
          "description",
          "disposition_id",
          "enabled",
          "field_values",
          "instance_id",
          "name",
          "pattern_severity",
          "rulegroup_version"
        ]
      }
    }
  },
  "/ioarules/queries/pattern-severities/v1": {
    "get": {
      "query": [
        "offset",
        "limit"
      ]
    }
  },
  "/ioarules/queries/platforms/v1": {
    "get": {
      "query": [
        "offset",
        "limit"
      ]
    }
  },
  "/ioarules/queries/rule-groups-full/v1": {
    "get": {
      "query": [
        "sort",
        "filter",
        "q",
        "offset",
        "limit"
      ]
    }
  },
  "/ioarules/queries/rule-groups/v1": {
    "get": {
      "query": [
        "sort",
        "filter",
        "q",
        "offset",
        "limit"
      ]
    }
  },
  "/ioarules/queries/rule-types/v1": {
    "get": {
      "query": [
        "offset",
        "limit"
      ]
    }
  },
  "/ioarules/queries/rules/v1": {
    "get": {
      "query": [
        "sort",
        "filter",
        "q",
        "offset",
        "limit"
      ]
    }
  },
  "/iocs/aggregates/indicators/device-count/v1": {
    "get": {
      "query": [
        "type",
        "value"
      ]
    }
  },
  "/iocs/combined/indicator/v1": {
    "get": {
      "query": [
        "filter",
        "offset",
        "limit",
        "sort",
        "after",
        "from_parent"
      ]
    }
  },
  "/iocs/entities/actions/v1": {
    "get": {
      "query": [
        "ids"
      ]
    }
  },
  "/iocs/entities/indicators/v1": {
    "get": {
      "query": [
        "ids"
      ]
    },
    "post": {
      "body": {
        "root": [
          "comment"
        ],
        "indicators": [
          "action",
          "applied_globally",
          "description",
          "expiration",
          "host_groups",
          "metadata",
          "mobile_action",
          "platforms",
          "severity",
          "source",
          "tags",
          "type",
          "value"
        ]
      },
      "query": [
        "retrodetects",
        "ignore_warnings"
      ]
    },
    "patch": {
      "body": {
        "bulk_update": [
          "action",
          "applied_globally",
          "description",
          "expiration",
          "filter",
          "from_parent",
          "host_groups",
          "metadata",
          "mobile_action",
          "platforms",
          "severity",
          "source",
          "tags"
        ],
        "root": [
          "comment"
        ],
        "indicators": [
          "action",
          "applied_globally",
          "description",
          "expiration",
          "host_groups",
          "id",
          "metadata",
          "mobile_action",
          "platforms",
          "severity",
          "source",
          "tags"
        ]
      },
      "query": [
        "retrodetects",
        "ignore_warnings"
      ]
    }
  },
  "/iocs/queries/actions/v1": {
    "get": {
      "query": [
        "offset",
        "limit"
      ]
    }
  },
  "/iocs/queries/indicators/v1": {
    "get": {
      "query": [
        "filter",
        "offset",
        "limit",
        "sort",
        "after",
        "from_parent"
      ]
    }
  },
  "/iocs/queries/ioc-types/v1": {
    "get": {
      "query": [
        "offset",
        "limit"
      ]
    }
  },
  "/iocs/queries/platforms/v1": {
    "get": {
      "query": [
        "offset",
        "limit"
      ]
    }
  },
  "/iocs/queries/severities/v1": {
    "get": {
      "query": [
        "offset",
        "limit"
      ]
    }
  },
  "/kubernetes-protection/entities/accounts/aws/v1": {
    "get": {
      "query": [
        "ids",
        "is_horizon_acct",
        "status",
        "limit",
        "offset"
      ]
    },
    "post": {
      "body": {
        "resources": [
          "account_id",
          "region"
        ]
      }
    },
    "delete": {
      "query": [
        "ids"
      ]
    },
    "patch": {
      "query": [
        "ids",
        "region"
      ]
    }
  },
  "/kubernetes-protection/entities/accounts/azure/v1": {
    "get": {
      "query": [
        "ids",
        "subscription_id",
        "status",
        "is_horizon_acct",
        "limit",
        "offset"
      ]
    },
    "post": {
      "body": {
        "resources": [
          "subscription_id",
          "tenant_id"
        ]
      }
    },
    "delete": {
      "query": [
        "ids"
      ]
    }
  },
  "/kubernetes-protection/entities/cloud_cluster/v1": {
    "get": {
      "query": [
        "locations",
        "ids",
        "cluster_service",
        "cluster_status",
        "limit",
        "offset"
      ]
    }
  },
  "/kubernetes-protection/entities/cloud-locations/v1": {
    "get": {
      "query": [
        "clouds"
      ]
    }
  },
  "/kubernetes-protection/entities/config/azure/v1": {
    "get": {
      "query": [
        "ids",
        "limit",
        "offset"
      ]
    }
  },
  "/kubernetes-protection/entities/gen/scripts/v1": {
    "get": {}
  },
  "/kubernetes-protection/entities/integration/agent/v1": {
    "get": {
      "query": [
        "cluster_name",
        "is_self_managed_cluster"
      ]
    }
  },
  "/kubernetes-protection/entities/kubernetes/clusters/v1": {
    "get": {
      "query": [
        "cluster_names",
        "status",
        "account_ids",
        "locations",
        "cluster_service",
        "limit",
        "offset"
      ]
    }
  },
  "/kubernetes-protection/entities/scan/trigger/v1": {
    "post": {
      "query": [
        "scan_type"
      ]
    }
  },
  "/kubernetes-protection/entities/service-principal/azure/v1": {
    "patch": {
      "query": [
        "id",
        "client_id"
      ]
    }
  },
  "/kubernetes-protection/entities/tenants/azure/v1": {
    "get": {
      "query": [
        "ids",
        "status",
        "limit",
        "offset"
      ]
    }
  },
  "/kubernetes-protection/entities/user-script/azure/v1": {
    "get": {
      "query": [
        "id",
        "subscription_id"
      ]
    }
  },
  "/loggingapi/combined/repos/v1": {
    "get": {
      "query": [
        "check_test_data"
      ]
    }
  },
  "/loggingapi/entities/saved-searches/execute/v1": {
    "get": {
      "query": [
        "job_id",
        "app_id",
        "infer_json_types",
        "job_status_only",
        "limit",
        "match_response_schema",
        "metadata",
        "offset"
      ]
    }
  },
  "/loggingapi/entities/views/v1": {
    "get": {
      "query": [
        "check_test_data"
      ]
    }
  },
  "/malquery/aggregates/quotas/v1": {
    "get": {}
  },
  "/malquery/entities/download-files/v1": {
    "get": {
      "query": [
        "ids"
      ]
    }
  },
  "/malquery/entities/metadata/v1": {
    "get": {
      "query": [
        "ids"
      ]
    }
  },
  "/malquery/entities/requests/v1": {
    "get": {
      "query": [
        "ids"
      ]
    }
  },
  "/malquery/entities/samples-multidownload/v1": {
    "post": {
      "body": {
        "root": [
          "samples"
        ]
      }
    }
  },
  "/message-center/entities/case-activities/GET/v1": {
    "post": {
      "body": {
        "root": [
          "ids"
        ]
      }
    }
  },
  "/message-center/entities/case-activity/v1": {
    "post": {
      "body": {
        "root": [
          "body",
          "case_id",
          "type",
          "user_uuid"
        ]
      }
    }
  },
  "/message-center/entities/case-attachment/v1": {
    "get": {
      "query": [
        "id"
      ]
    },
    "post": {
      "formdata": [
        "case_id",
        "user_uuid",
        "file"
      ]
    }
  },
  "/message-center/entities/cases/GET/v1": {
    "post": {
      "body": {
        "root": [
          "ids"
        ]
      }
    }
  },
  "/message-center/queries/case-activities/v1": {
    "get": {
      "query": [
        "limit",
        "sort",
        "filter",
        "offset",
        "case_id"
      ]
    }
  },
  "/message-center/queries/cases/v1": {
    "get": {
      "query": [
        "limit",
        "sort",
        "filter",
        "offset"
      ]
    }
  },
  "/mssp/entities/children/GET/v2": {
    "post": {
      "body": {
        "root": [
          "ids"
        ]
      }
    }
  },
  "/mssp/entities/cid-group-members/v1": {
    "post": {
      "body": {
        "resources": [
          "cid_group_id",
          "cids"
        ]
      }
    }
  },
  "/mssp/entities/cid-group-members/v2": {
    "get": {
      "query": [
        "ids"
      ]
    },
    "delete": {
      "body": {
        "resources": [
          "cid_group_id",
          "cids"
        ]
      }
    }
  },
  "/mssp/entities/cid-groups/v1": {
    "post": {
      "body": {
        "resources": [
          "cid",
          "cid_group_id",
          "description",
          "is_default",
          "name"
        ]
      }
    },
    "delete": {
      "query": [
        "cid_group_ids"
      ]
    },
    "patch": {
      "body": {
        "resources": [
          "cid",
          "cid_group_id",
          "description",
          "is_default",
          "name"
        ]
      }
    }
  },
  "/mssp/entities/cid-groups/v2": {
    "get": {
      "query": [
        "ids"
      ]
    }
  },
  "/mssp/entities/mssp-roles/v1": {
    "get": {
      "query": [
        "ids"
      ]
    },
    "post": {
      "body": {
        "resources": [
          "cid_group_id",
          "id",
          "role_ids",
          "user_group_id"
        ]
      }
    },
    "delete": {
      "body": {
        "resources": [
          "cid_group_id",
          "id",
          "role_ids",
          "user_group_id"
        ]
      }
    }
  },
  "/mssp/entities/user-group-members/v1": {
    "post": {
      "body": {
        "resources": [
          "user_group_id",
          "user_uuids"
        ]
      }
    },
    "delete": {
      "body": {
        "resources": [
          "user_group_id",
          "user_uuids"
        ]
      }
    }
  },
  "/mssp/entities/user-group-members/v2": {
    "get": {
      "query": [
        "ids"
      ]
    }
  },
  "/mssp/entities/user-groups/v1": {
    "post": {
      "body": {
        "resources": [
          "cid",
          "description",
          "name",
          "user_group_id"
        ]
      }
    },
    "delete": {
      "query": [
        "user_group_ids"
      ]
    },
    "patch": {
      "body": {
        "resources": [
          "cid",
          "description",
          "name",
          "user_group_id"
        ]
      }
    }
  },
  "/mssp/entities/user-groups/v2": {
    "get": {
      "query": [
        "ids"
      ]
    }
  },
  "/mssp/queries/children/v1": {
    "get": {
      "query": [
        "filter",
        "sort",
        "offset",
        "limit"
      ]
    }
  },
  "/mssp/queries/cid-group-members/v1": {
    "get": {
      "query": [
        "cid",
        "sort",
        "offset",
        "limit"
      ]
    }
  },
  "/mssp/queries/cid-groups/v1": {
    "get": {
      "query": [
        "name",
        "sort",
        "offset",
        "limit"
      ]
    }
  },
  "/mssp/queries/mssp-roles/v1": {
    "get": {
      "query": [
        "user_group_id",
        "cid_group_id",
        "role_id",
        "sort",
        "offset",
        "limit"
      ]
    }
  },
  "/mssp/queries/user-group-members/v1": {
    "get": {
      "query": [
        "user_uuid",
        "sort",
        "offset",
        "limit"
      ]
    }
  },
  "/mssp/queries/user-groups/v1": {
    "get": {
      "query": [
        "name",
        "sort",
        "offset",
        "limit"
      ]
    }
  },
  "/ods/entities/malicious-files/v1": {
    "get": {
      "query": [
        "ids"
      ]
    }
  },
  "/ods/entities/scan-control-actions/cancel/v1": {
    "post": {
      "body": {
        "root": [
          "ids"
        ]
      }
    }
  },
  "/ods/entities/scan-hosts/v1": {
    "get": {
      "query": [
        "ids"
      ]
    }
  },
  "/ods/entities/scans/v1": {
    "post": {
      "body": {
        "root": [
          "cloud_ml_level_detection",
          "cloud_ml_level_prevention",
          "cloud_pup_adware_level_detection",
          "cloud_pup_adware_level_prevention",
          "cpu_priority",
          "description",
          "endpoint_notification",
          "file_paths",
          "host_groups",
          "hosts",
          "initiated_from",
          "max_duration",
          "pause_duration",
          "quarantine",
          "scan_exclusions",
          "scan_inclusions",
          "sensor_ml_level_detection",
          "sensor_ml_level_prevention"
        ]
      }
    }
  },
  "/ods/entities/scans/v2": {
    "get": {
      "query": [
        "ids"
      ]
    }
  },
  "/ods/entities/scheduled-scans/v1": {
    "delete": {
      "query": [
        "ids",
        "filter"
      ]
    },
    "get": {
      "query": [
        "ids"
      ]
    },
    "post": {
      "body": {
        "root": [
          "cloud_ml_level_detection",
          "cloud_ml_level_prevention",
          "cloud_pup_adware_level_detection",
          "cloud_pup_adware_level_prevention",
          "cpu_priority",
          "description",
          "endpoint_notification",
          "file_paths",
          "host_groups",
          "initiated_from",
          "max_duration",
          "max_file_size",
          "pause_duration",
          "quarantine",
          "scan_exclusions",
          "scan_inclusions",
          "sensor_ml_level_detection",
          "sensor_ml_level_prevention"
        ],
        "schedule": [
          "ignored_by_channelfile",
          "interval",
          "start_timestamp"
        ]
      }
    }
  },
  "/ods/queries/malicious-files/v1": {
    "get": {
      "query": [
        "filter",
        "offset",
        "limit",
        "sort"
      ]
    }
  },
  "/ods/queries/scan-hosts/v1": {
    "get": {
      "query": [
        "filter",
        "offset",
        "limit",
        "sort"
      ]
    }
  },
  "/ods/queries/scans/v1": {
    "get": {
      "query": [
        "filter",
        "offset",
        "limit",
        "sort"
      ]
    }
  },
  "/ods/queries/scheduled-scans/v1": {
    "get": {
      "query": [
        "filter",
        "offset",
        "limit",
        "sort"
      ]
    }
  },
  "/overwatch-dashboards/aggregates/detections-global-counts/v1": {
    "get": {
      "query": [
        "filter"
      ]
    }
  },
  "/overwatch-dashboards/aggregates/incidents-global-counts/v1": {
    "get": {
      "query": [
        "filter"
      ]
    }
  },
  "/overwatch-dashboards/aggregates/ow-events-global-counts/v1": {
    "get": {
      "query": [
        "filter"
      ]
    }
  },
  "/plugins/combined/configs/v1": {
    "get": {
      "query": [
        "filter",
        "limit",
        "offset",
        "sort"
      ]
    }
  },
  "/policy/combined/content-update/v1": {
    "get": {
      "query": [
        "filter",
        "offset",
        "limit",
        "sort"
      ]
    }
  },
  "/policy/combined/content-update-members/v1": {
    "get": {
      "query": [
        "id",
        "filter",
        "offset",
        "limit",
        "sort"
      ]
    }
  },
  "/policy/combined/device-control-members/v1": {
    "get": {
      "query": [
        "id",
        "filter",
        "offset",
        "limit",
        "sort"
      ]
    }
  },
  "/policy/combined/firewall-members/v1": {
    "get": {
      "query": [
        "id",
        "filter",
        "offset",
        "limit",
        "sort"
      ]
    }
  },
  "/policy/combined/firewall/v1": {
    "get": {
      "query": [
        "filter",
        "offset",
        "limit",
        "sort"
      ]
    }
  },
  "/policy/combined/prevention-members/v1": {
    "get": {
      "query": [
        "id",
        "filter",
        "offset",
        "limit",
        "sort"
      ]
    }
  },
  "/policy/combined/prevention/v1": {
    "get": {
      "query": [
        "filter",
        "offset",
        "limit",
        "sort"
      ]
    }
  },
  "/policy/combined/response-members/v1": {
    "get": {
      "query": [
        "id",
        "filter",
        "offset",
        "limit",
        "sort"
      ]
    }
  },
  "/policy/combined/response/v1": {
    "get": {
      "query": [
        "filter",
        "offset",
        "limit",
        "sort"
      ]
    }
  },
  "/policy/combined/reveal-uninstall-token/v1": {
    "post": {
      "body": {
        "root": [
          "audit_message",
          "device_id"
        ]
      }
    }
  },
  "/policy/combined/sensor-update-builds/v1": {
    "get": {
      "query": [
        "platform",
        "stage"
      ]
    }
  },
  "/policy/combined/sensor-update-kernels/v1": {
    "get": {
      "query": [
        "filter",
        "offset",
        "limit"
      ]
    }
  },
  "/policy/combined/sensor-update-members/v1": {
    "get": {
      "query": [
        "id",
        "filter",
        "offset",
        "limit",
        "sort"
      ]
    }
  },
  "/policy/combined/sensor-update/v2": {
    "get": {
      "query": [
        "filter",
        "offset",
        "limit",
        "sort"
      ]
    }
  },
  "/policy/entities/content-update/v1": {
    "delete": {
      "query": [
        "ids"
      ]
    },
    "get": {
      "query": [
        "ids"
      ]
    },
    "patch": {
      "body": {
        "resources": [
          "description",
          "id",
          "name",
          "settings"
        ]
      }
    },
    "post": {
      "body": {
        "resources": [
          "description",
          "name",
          "settings"
        ]
      }
    }
  },
  "/policy/entities/content-update-precedence/v1": {
    "post": {
      "body": {
        "root": [
          "ids"
        ]
      }
    }
  },
  "/policy/entities/default-device-control/v1": {
    "get": {},
    "patch": {
      "body": {
        "custom_notifications": [
          "blocked_notification",
          "restricted_notification"
        ]
      }
    }
  },
  "/policy/entities/device-control-classes/v1": {
    "patch": {
      "body": {
        "policies": [
          "bluetooth_classes",
          "id",
          "usb_classes"
        ]
      }
    }
  },
  "/policy/entities/device-control-precedence/v1": {
    "post": {
      "body": {
        "root": [
          "ids",
          "platform_name"
        ]
      }
    }
  },
  "/policy/entities/device-control/v1": {
    "delete": {
      "query": [
        "ids"
      ]
    }
  },
  "/policy/entities/device-control/v2": {
    "get": {
      "query": [
        "ids"
      ]
    },
    "patch": {
      "body": {
        "policies": [
          "bluetooth_settings",
          "description",
          "id",
          "name",
          "usb_settings"
        ]
      }
    },
    "post": {
      "body": {
        "policies": [
          "bluetooth_settings",
          "clone_id",
          "description",
          "name",
          "platform_name",
          "usb_settings"
        ]
      }
    }
  },
  "/policy/entities/firewall-precedence/v1": {
    "post": {
      "body": {
        "root": [
          "ids",
          "platform_name"
        ]
      }
    }
  },
  "/policy/entities/firewall/v1": {
    "get": {
      "query": [
        "ids"
      ]
    },
    "post": {
      "body": {
        "resources": [
          "clone_id",
          "description",
          "name",
          "platform_name"
        ]
      },
      "query": [
        "clone_id"
      ]
    },
    "delete": {
      "query": [
        "ids"
      ]
    },
    "patch": {
      "body": {
        "resources": [
          "description",
          "id",
          "name"
        ]
      }
    }
  },
  "/policy/entities/ioa-exclusions/v1": {
    "get": {
      "query": [
        "ids"
      ]
    },
    "post": {
      "body": {
        "root": [
          "cl_regex",
          "comment",
          "description",
          "detection_json",
          "groups",
          "ifn_regex",
          "name",
          "pattern_id",
          "pattern_name"
        ]
      }
    },
    "delete": {
      "query": [
        "ids",
        "comment"
      ]
    },
    "patch": {
      "body": {
        "root": [
          "cl_regex",
          "comment",
          "description",
          "detection_json",
          "groups",
          "id",
          "ifn_regex",
          "name",
          "pattern_id",
          "pattern_name"
        ]
      }
    }
  },
  "/policy/entities/ml-exclusions/v1": {
    "get": {
      "query": [
        "ids"
      ]
    },
    "post": {
      "body": {
        "root": [
          "comment",
          "excluded_from",
          "groups",
          "value"
        ]
      }
    },
    "delete": {
      "query": [
        "ids",
        "comment"
      ]
    },
    "patch": {
      "body": {
        "root": [
          "comment",
          "groups",
          "id",
          "is_descendant_process",
          "value"
        ]
      }
    }
  },
  "/policy/entities/prevention-precedence/v1": {
    "post": {
      "body": {
        "root": [
          "ids",
          "platform_name"
        ]
      }
    }
  },
  "/policy/entities/prevention/v1": {
    "get": {
      "query": [
        "ids"
      ]
    },
    "post": {
      "body": {
        "resources": [
          "clone_id",
          "description",
          "name",
          "platform_name",
          "settings"
        ]
      }
    },
    "delete": {
      "query": [
        "ids"
      ]
    },
    "patch": {
      "body": {
        "resources": [
          "description",
          "id",
          "name",
          "settings"
        ]
      }
    }
  },
  "/policy/entities/response-precedence/v1": {
    "post": {
      "body": {
        "root": [
          "ids",
          "platform_name"
        ]
      }
    }
  },
  "/policy/entities/response/v1": {
    "get": {
      "query": [
        "ids"
      ]
    },
    "post": {
      "body": {
        "resources": [
          "clone_id",
          "description",
          "name",
          "platform_name",
          "settings"
        ]
      }
    },
    "delete": {
      "query": [
        "ids"
      ]
    },
    "patch": {
      "body": {
        "resources": [
          "description",
          "id",
          "name",
          "settings"
        ]
      }
    }
  },
  "/policy/entities/sensor-update-precedence/v1": {
    "post": {
      "body": {
        "root": [
          "ids",
          "platform_name"
        ]
      }
    }
  },
  "/policy/entities/sensor-update/v1": {
    "delete": {
      "query": [
        "ids"
      ]
    }
  },
  "/policy/entities/sensor-update/v2": {
    "get": {
      "query": [
        "ids"
      ]
    },
    "post": {
      "body": {
        "resources": [
          "description",
          "name",
          "platform_name",
          "settings"
        ]
      }
    },
    "patch": {
      "body": {
        "resources": [
          "description",
          "id",
          "name",
          "settings"
        ]
      }
    }
  },
  "/policy/entities/sv-exclusions/v1": {
    "get": {
      "query": [
        "ids"
      ]
    },
    "post": {
      "body": {
        "root": [
          "comment",
          "groups",
          "is_descendant_process",
          "value"
        ]
      }
    },
    "delete": {
      "query": [
        "ids",
        "comment"
      ]
    },
    "patch": {
      "body": {
        "root": [
          "comment",
          "groups",
          "id",
          "is_descendant_process",
          "value"
        ]
      }
    }
  },
  "/policy/queries/content-update/v1": {
    "get": {
      "query": [
        "filter",
        "offset",
        "limit",
        "sort"
      ]
    }
  },
  "/policy/queries/content-update-members/v1": {
    "get": {
      "query": [
        "id",
        "filter",
        "offset",
        "limit",
        "sort"
      ]
    }
  },
  "/policy/queries/content-update-pin-versions/v1": {
    "get": {
      "query": [
        "category",
        "sort"
      ]
    }
  },
  "/policy/queries/device-control-members/v1": {
    "get": {
      "query": [
        "id",
        "filter",
        "offset",
        "limit",
        "sort"
      ]
    }
  },
  "/policy/queries/device-control/v1": {
    "get": {
      "query": [
        "filter",
        "offset",
        "limit",
        "sort"
      ]
    }
  },
  "/policy/queries/firewall-members/v1": {
    "get": {
      "query": [
        "id",
        "filter",
        "offset",
        "limit",
        "sort"
      ]
    }
  },
  "/policy/queries/firewall/v1": {
    "get": {
      "query": [
        "filter",
        "offset",
        "limit",
        "sort"
      ]
    }
  },
  "/policy/queries/ioa-exclusions/v1": {
    "get": {
      "query": [
        "filter",
        "ifn_regex",
        "cl_regex",
        "offset",
        "limit",
        "sort"
      ]
    }
  },
  "/policy/queries/ml-exclusions/v1": {
    "get": {
      "query": [
        "filter",
        "offset",
        "limit",
        "sort"
      ]
    }
  },
  "/policy/queries/prevention-members/v1": {
    "get": {
      "query": [
        "id",
        "filter",
        "offset",
        "limit",
        "sort"
      ]
    }
  },
  "/policy/queries/prevention/v1": {
    "get": {
      "query": [
        "filter",
        "offset",
        "limit",
        "sort"
      ]
    }
  },
  "/policy/queries/response-members/v1": {
    "get": {
      "query": [
        "id",
        "filter",
        "offset",
        "limit",
        "sort"
      ]
    }
  },
  "/policy/queries/response/v1": {
    "get": {
      "query": [
        "filter",
        "offset",
        "limit",
        "sort"
      ]
    }
  },
  "/policy/queries/sensor-update-kernels/{distinct-field}/v1": {
    "get": {
      "query": [
        "distinct-field",
        "filter",
        "offset",
        "limit"
      ]
    }
  },
  "/policy/queries/sensor-update-members/v1": {
    "get": {
      "query": [
        "id",
        "filter",
        "offset",
        "limit",
        "sort"
      ]
    }
  },
  "/policy/queries/sensor-update/v1": {
    "get": {
      "query": [
        "filter",
        "offset",
        "limit",
        "sort"
      ]
    }
  },
  "/policy/queries/sv-exclusions/v1": {
    "get": {
      "query": [
        "filter",
        "offset",
        "limit",
        "sort"
      ]
    }
  },
  "/processes/entities/processes/v1": {
    "get": {
      "query": [
        "ids"
      ]
    }
  },
  "/quarantine/aggregates/action-update-count/v1": {
    "get": {
      "query": [
        "filter"
      ]
    }
  },
  "/quarantine/entities/quarantined-files/GET/v1": {
    "post": {
      "body": {
        "root": [
          "ids"
        ]
      }
    }
  },
  "/quarantine/entities/quarantined-files/v1": {
    "patch": {
      "body": {
        "root": [
          "action",
          "comment",
          "ids"
        ]
      }
    }
  },
  "/quarantine/queries/quarantined-files/v1": {
    "get": {
      "query": [
        "offset",
        "limit",
        "sort",
        "filter",
        "q"
      ]
    },
    "patch": {
      "body": {
        "root": [
          "action",
          "comment",
          "filter",
          "q"
        ]
      }
    }
  },
  "/quickscanpro/entities/files/v1": {
    "delete": {
      "query": [
        "ids"
      ]
    },
    "post": {
      "formdata": [
        "file",
        "scan"
      ]
    }
  },
  "/quickscanpro/entities/scans/v1": {
    "delete": {
      "query": [
        "ids"
      ]
    },
    "get": {
      "query": [
        "ids"
      ]
    },
    "post": {
      "body": {
        "resources": [
          "sha256"
        ]
      }
    }
  },
  "/quickscanpro/queries/scans/v1": {
    "get": {
      "query": [
        "filter",
        "offset",
        "limit",
        "sort"
      ]
    }
  },
  "/real-time-response-audit/combined/sessions/v1": {
    "get": {
      "query": [
        "filter",
        "sort",
        "limit",
        "offset",
        "with_command_info"
      ]
    }
  },
  "/real-time-response/combined/batch-active-responder-command/v1": {
    "post": {
      "body": {
        "root": [
          "base_command",
          "batch_id",
          "command_string",
          "optional_hosts",
          "persist_all"
        ]
      },
      "query": [
        "timeout",
        "timeout_duration",
        "host_timeout_duration"
      ]
    }
  },
  "/real-time-response/combined/batch-command/v1": {
    "post": {
      "body": {
        "root": [
          "base_command",
          "batch_id",
          "command_string",
          "optional_hosts",
          "persist_all"
        ]
      },
      "query": [
        "timeout",
        "timeout_duration",
        "host_timeout_duration"
      ]
    }
  },
  "/real-time-response/combined/batch-get-command/v1": {
    "get": {
      "query": [
        "timeout",
        "timeout_duration",
        "batch_get_cmd_req_id"
      ]
    },
    "post": {
      "body": {
        "root": [
          "batch_id",
          "file_path",
          "optional_hosts"
        ]
      },
      "query": [
        "timeout",
        "timeout_duration",
        "host_timeout_duration"
      ]
    }
  },
  "/real-time-response/combined/batch-init-session/v1": {
    "post": {
      "body": {
        "root": [
          "existing_batch_id",
          "host_ids",
          "queue_offline"
        ]
      },
      "query": [
        "timeout",
        "timeout_duration",
        "host_timeout_duration"
      ]
    }
  },
  "/real-time-response/combined/batch-refresh-session/v1": {
    "post": {
      "body": {
        "root": [
          "batch_id",
          "hosts_to_remove"
        ]
      },
      "query": [
        "timeout",
        "timeout_duration"
      ]
    }
  },
  "/real-time-response/entities/active-responder-command/v1": {
    "get": {
      "query": [
        "cloud_request_id",
        "sequence_id"
      ]
    },
    "post": {
      "body": {
        "root": [
          "base_command",
          "command_string",
          "device_id",
          "id",
          "persist",
          "session_id"
        ]
      }
    }
  },
  "/real-time-response/entities/admin-command/v1": {
    "get": {
      "query": [
        "cloud_request_id",
        "sequence_id"
      ]
    }
  },
  "/real-time-response/entities/command/v1": {
    "get": {
      "query": [
        "cloud_request_id",
        "sequence_id"
      ]
    },
    "post": {
      "body": {
        "root": [
          "base_command",
          "command_string",
          "device_id",
          "id",
          "persist",
          "session_id"
        ]
      }
    }
  },
  "/real-time-response/entities/extracted-file-contents/v1": {
    "get": {
      "query": [
        "session_id",
        "sha256",
        "filename"
      ]
    }
  },
  "/real-time-response/entities/falcon-scripts/v1": {
    "get": {
      "query": [
        "ids"
      ]
    }
  },
  "/real-time-response/entities/file/v2": {
    "get": {
      "query": [
        "session_id"
      ]
    },
    "delete": {
      "query": [
        "ids",
        "session_id"
      ]
    }
  },
  "/real-time-response/entities/put-files/v1": {
    "post": {
      "formdata": [
        "file",
        "description",
        "name",
        "comments_for_audit_log"
      ]
    },
    "delete": {
      "query": [
        "ids"
      ]
    }
  },
  "/real-time-response/entities/put-files/v2": {
    "get": {
      "query": [
        "ids"
      ]
    }
  },
  "/real-time-response/entities/put-file-contents/v1": {
    "get": {
      "query": [
        "id"
      ]
    }
  },
  "/real-time-response/entities/queued-sessions/command/v1": {
    "delete": {
      "query": [
        "session_id",
        "cloud_request_id"
      ]
    }
  },
  "/real-time-response/entities/queued-sessions/GET/v1": {
    "post": {
      "body": {
        "root": [
          "ids"
        ]
      }
    }
  },
  "/real-time-response/entities/refresh-session/v1": {
    "post": {
      "body": {
        "root": [
          "device_id",
          "origin",
          "queue_offline"
        ]
      }
    }
  },
  "/real-time-response/entities/scripts/v1": {
    "post": {
      "formdata": [
        "file",
        "description",
        "name",
        "comments_for_audit_log",
        "permission_type",
        "content",
        "platform"
      ]
    },
    "delete": {
      "query": [
        "ids"
      ]
    },
    "patch": {
      "formdata": [
        "id",
        "file",
        "description",
        "name",
        "comments_for_audit_log",
        "permission_type",
        "content",
        "platform"
      ]
    }
  },
  "/real-time-response/entities/scripts/v2": {
    "get": {
      "query": [
        "ids"
      ]
    }
  },
  "/real-time-response/entities/sessions/GET/v1": {
    "post": {
      "body": {
        "root": [
          "ids"
        ]
      }
    }
  },
  "/real-time-response/entities/sessions/v1": {
    "post": {
      "body": {
        "root": [
          "device_id",
          "origin",
          "queue_offline"
        ]
      },
      "query": [
        "timeout",
        "timeout_duration"
      ]
    },
    "delete": {
      "query": [
        "session_id"
      ]
    }
  },
  "/real-time-response/queries/falcon-scripts/v1": {
    "get": {
      "query": [
        "filter",
        "offset",
        "limit",
        "sort"
      ]
    }
  },
  "/real-time-response/queries/put-files/v1": {
    "get": {
      "query": [
        "filter",
        "offset",
        "limit",
        "sort"
      ]
    }
  },
  "/real-time-response/queries/scripts/v1": {
    "get": {
      "query": [
        "filter",
        "offset",
        "limit",
        "sort"
      ]
    }
  },
  "/real-time-response/queries/sessions/v1": {
    "get": {
      "query": [
        "offset",
        "limit",
        "sort",
        "filter"
      ]
    }
  },
  "/recon/aggregates/rules-preview/GET/v1": {
    "post": {
      "body": {
        "root": [
          "filter",
          "topic"
        ]
      }
    }
  },
  "/recon/entities/actions/v1": {
    "get": {
      "query": [
        "ids"
      ]
    },
    "post": {
      "body": {
        "actions": [
          "content_format",
          "frequency",
          "recipients",
          "trigger_matchless",
          "type"
        ],
        "root": [
          "rule_id"
        ]
      }
    },
    "delete": {
      "query": [
        "id"
      ]
    },
    "patch": {
      "body": {
        "root": [
          "content_format",
          "frequency",
          "id",
          "recipients",
          "status",
          "trigger_matchless"
        ]
      }
    }
  },
  "/recon/entities/export-files/v1": {
    "get": {
      "query": [
        "id"
      ]
    }
  },
  "/recon/entities/exports/v1": {
    "get": {
      "query": [
        "ids"
      ]
    },
    "post": {
      "body": {
        "root": [
          "entity",
          "export_type",
          "filter",
          "human_readable",
          "sort"
        ]
      }
    },
    "delete": {
      "query": [
        "ids"
      ]
    }
  },
  "/recon/entities/notifications-detailed-translated/v1": {
    "get": {
      "query": [
        "ids"
      ]
    }
  },
  "/recon/entities/notifications-detailed/v1": {
    "get": {
      "query": [
        "ids"
      ]
    }
  },
  "/recon/entities/notifications-exposed-data-records/v1": {
    "get": {
      "query": [
        "ids"
      ]
    }
  },
  "/recon/entities/notifications-translated/v1": {
    "get": {
      "query": [
        "ids"
      ]
    }
  },
  "/recon/entities/notifications/v1": {
    "get": {
      "query": [
        "ids"
      ]
    },
    "delete": {
      "query": [
        "ids"
      ]
    },
    "patch": {
      "body": {
        "root": [
          "assigned_to_uuid",
          "id",
          "idp_send_status",
          "message",
          "status"
        ]
      }
    }
  },
  "/recon/entities/rules/v1": {
    "get": {
      "query": [
        "ids"
      ]
    },
    "post": {
      "body": {
        "root": [
          "breach_monitor_only",
          "breach_monitoring_enabled",
          "filter",
          "match_on_tsq_result_types",
          "name",
          "originating_template_id",
          "permissions",
          "priority",
          "substring_matching_enabled",
          "topic"
        ]
      }
    },
    "delete": {
      "query": [
        "ids",
        "notificationsDeletionRequested"
      ]
    },
    "patch": {
      "body": {
        "root": [
          "breach_monitor_only",
          "breach_monitoring_enabled",
          "filter",
          "id",
          "match_on_tsq_result_types",
          "name",
          "permissions",
          "priority",
          "substring_matching_enabled"
        ]
      }
    }
  },
  "/recon/queries/actions/v1": {
    "get": {
      "query": [
        "offset",
        "limit",
        "sort",
        "filter",
        "q"
      ]
    }
  },
  "/recon/queries/notifications-exposed-data-records/v1": {
    "get": {
      "query": [
        "offset",
        "limit",
        "sort",
        "filter",
        "q"
      ]
    }
  },
  "/recon/queries/notifications/v1": {
    "get": {
      "query": [
        "offset",
        "limit",
        "sort",
        "filter",
        "q"
      ]
    }
  },
  "/recon/queries/rules/v1": {
    "get": {
      "query": [
        "offset",
        "limit",
        "sort",
        "filter",
        "q",
        "secondarySort"
      ]
    }
  },
  "/reports/entities/report-executions-download/v1": {
    "get": {
      "query": [
        "ids"
      ]
    }
  },
  "/reports/entities/report-executions/v1": {
    "get": {
      "query": [
        "ids"
      ]
    }
  },
  "/reports/entities/scheduled-reports/v1": {
    "get": {
      "query": [
        "ids"
      ]
    }
  },
  "/reports/queries/report-executions/v1": {
    "get": {
      "query": [
        "sort",
        "filter",
        "q",
        "offset",
        "limit"
      ]
    }
  },
  "/reports/queries/scheduled-reports/v1": {
    "get": {
      "query": [
        "sort",
        "filter",
        "q",
        "offset",
        "limit"
      ]
    }
  },
  "/samples/entities/samples/v3": {
    "get": {
      "query": [
        "ids",
        "password_protected"
      ]
    },
    "delete": {
      "query": [
        "ids"
      ]
    }
  },
  "/samples/queries/samples/GET/v1": {
    "post": {
      "body": {
        "root": [
          "sha256s"
        ]
      }
    }
  },
  "/sensors/combined/installers/v2": {
    "get": {
      "query": [
        "offset",
        "limit",
        "sort",
        "filter"
      ]
    }
  },
  "/sensors/entities/datafeed-actions/v1/{partition}": {
    "post": {
      "query": [
        "action_name",
        "appId",
        "partition"
      ]
    }
  },
  "/sensors/entities/datafeed/v2": {
    "get": {
      "query": [
        "appId",
        "format"
      ]
    }
  },
  "/sensors/entities/download-installer/v2": {
    "get": {
      "query": [
        "id"
      ]
    }
  },
  "/sensors/entities/installers/v2": {
    "get": {
      "query": [
        "ids"
      ]
    }
  },
  "/sensors/queries/installers/v2": {
    "get": {
      "query": [
        "offset",
        "limit",
        "sort",
        "filter"
      ]
    }
  },
  "/settings/entities/policy-details/v2": {
    "get": {
      "query": [
        "ids"
      ]
    }
  },
  "/settings/entities/policy/v1": {
    "get": {
      "query": [
        "service",
        "policy-id",
        "cloud-platform"
      ]
    },
    "patch": {
      "body": {
        "resources": [
          "account_id",
          "account_ids",
          "enabled",
          "policy_id",
          "regions",
          "severity",
          "tag_excluded"
        ]
      }
    }
  },
  "/settings/scan-schedule/v1": {
    "get": {
      "query": [
        "cloud-platform"
      ]
    },
    "post": {
      "body": {
        "resources": [
          "cloud_platform",
          "next_scan_timestamp",
          "scan_interval",
          "scan_schedule"
        ]
      }
    }
  },
  "/snapshots/combined/deployments/v1": {
    "get": {
      "query": [
        "filter",
        "limit",
        "offset",
        "sort"
      ]
    }
  },
  "/snapshots/entities/accounts/v1": {
    "post": {
      "body": {
        "aws_accounts": [
          "account_number",
          "batch_regions",
          "iam_external_id",
          "iam_role_arn",
          "kms_alias",
          "processing_account"
        ]
      }
    }
  },
  "/snapshots/entities/deployments/v1": {
    "get": {
      "query": [
        "ids"
      ]
    },
    "post": {
      "body": {
        "resources": [
          "account_id",
          "asset_identifier",
          "cloud_provider",
          "region"
        ]
      }
    }
  },
  "/snapshots/entities/scanreports/v1": {
    "get": {
      "query": [
        "ids"
      ]
    }
  },
  "/spotlight/combined/evaluation-logic/v1": {
    "get": {
      "query": [
        "after",
        "limit",
        "filter",
        "sort"
      ]
    }
  },
  "/spotlight/combined/vulnerabilities/v1": {
    "get": {
      "query": [
        "after",
        "limit",
        "sort",
        "filter",
        "facet"
      ]
    }
  },
  "/spotlight/entities/evaluation-logic/v1": {
    "get": {
      "query": [
        "ids"
      ]
    }
  },
  "/spotlight/entities/remediations/v2": {
    "get": {
      "query": [
        "ids"
      ]
    }
  },
  "/spotlight/entities/vulnerabilities/v2": {
    "get": {
      "query": [
        "ids"
      ]
    }
  },
  "/spotlight/queries/evaluation-logic/v1": {
    "get": {
      "query": [
        "after",
        "limit",
        "filter",
        "sort"
      ]
    }
  },
  "/spotlight/queries/vulnerabilities/v1": {
    "get": {
      "query": [
        "after",
        "limit",
        "sort",
        "filter"
      ]
    }
  },
  "/threatgraph/combined/{vertex-type}/summary/v1": {
    "get": {
      "query": [
        "vertex-type",
        "ids",
        "scope",
        "nano"
      ]
    }
  },
  "/threatgraph/combined/edges/v1": {
    "get": {
      "query": [
        "ids",
        "limit",
        "offset",
        "edge_type",
        "direction",
        "scope",
        "nano"
      ]
    }
  },
  "/threatgraph/combined/ran-on/v1": {
    "get": {
      "query": [
        "value",
        "type",
        "limit",
        "offset",
        "nano"
      ]
    }
  },
  "/threatgraph/entities/{vertex-type}/v2": {
    "get": {
      "query": [
        "vertex-type",
        "ids",
        "scope",
        "nano"
      ]
    }
  },
  "/threatgraph/queries/edge-types/v1": {
    "get": {}
  },
  "/ti/events/entities/events/GET/v2": {
    "post": {
      "body": {
        "root": [
          "ids"
        ]
      }
    }
  },
  "/ti/events/queries/events/v2": {
    "get": {
      "query": [
        "offset",
        "limit",
        "sort",
        "filter",
        "q"
      ]
    }
  },
  "/ti/rules/entities/rules/GET/v2": {
    "post": {
      "body": {
        "root": [
          "ids"
        ]
      }
    }
  },
  "/ti/rules/queries/rules/v2": {
    "get": {
      "query": [
        "offset",
        "limit",
        "sort",
        "filter",
        "q"
      ]
    }
  },
  "/user-management/combined/user-roles/v2": {
    "get": {
      "query": [
        "user_uuid",
        "cid",
        "direct_only",
        "filter",
        "offset",
        "limit",
        "sort"
      ]
    }
  },
  "/user-management/entities/roles/v1": {
    "get": {
      "query": [
        "cid",
        "ids"
      ]
    }
  },
  "/user-management/entities/user-role-actions/v1": {
    "post": {
      "body": {
        "root": [
          "action",
          "cid",
          "role_ids",
          "uuid"
        ]
      }
    }
  },
  "/user-management/entities/users/GET/v1": {
    "post": {
      "body": {
        "root": [
          "ids"
        ]
      }
    }
  },
  "/user-management/entities/users/v1": {
    "post": {
      "body": {
        "root": [
          "cid",
          "first_name",
          "last_name",
          "password",
          "uid"
        ]
      },
      "query": [
        "validate_only"
      ]
    },
    "delete": {
      "query": [
        "user_uuid"
      ]
    },
    "patch": {
      "body": {
        "root": [
          "first_name",
          "last_name"
        ]
      },
      "query": [
        "user_uuid"
      ]
    }
  },
  "/user-management/queries/roles/v1": {
    "get": {
      "query": [
        "cid",
        "user_uuid",
        "action"
      ]
    }
  },
  "/user-management/queries/users/v1": {
    "get": {
      "query": [
        "filter",
        "offset",
        "limit",
        "sort"
      ]
    }
  },
  "/workflows/combined/activities/v1": {
    "get": {
      "query": [
        "filter",
        "offset",
        "limit",
        "sort"
      ]
    }
  },
  "/workflows/combined/activity-content/v1": {
    "get": {
      "query": [
        "filter",
        "offset",
        "limit",
        "sort"
      ]
    }
  },
  "/workflows/combined/definitions/v1": {
    "get": {
      "query": [
        "filter",
        "offset",
        "limit",
        "sort"
      ]
    }
  },
  "/workflows/combined/executions/v1": {
    "get": {
      "query": [
        "filter",
        "offset",
        "limit",
        "sort"
      ]
    }
  },
  "/workflows/combined/triggers/v1": {
    "get": {
      "query": [
        "filter"
      ]
    }
  },
  "/workflows/entities/definitions/export/v1": {
    "get": {
      "query": [
        "id",
        "sanitize"
      ]
    }
  },
  "/workflows/entities/definitions/import/v1": {
    "post": {
      "formdata": [
        "data_file",
        "name",
        "validate_only"
      ]
    }
  },
  "/workflows/entities/execute/v1": {
    "post": {
      "body": {
        "root": []
      },
      "query": [
        "execution_cid",
        "definition_id",
        "name",
        "key",
        "depth",
        "source_event_url"
      ]
    }
  },
  "/workflows/entities/execution-actions/v1": {
    "post": {
      "body": {
        "root": [
          "ids"
        ]
      },
      "query": [
        "action_name"
      ]
    }
  },
  "/workflows/entities/execution-results/v1": {
    "get": {
      "query": [
        "ids"
      ]
    }
  },
  "/workflows/entities/human-inputs/v1": {
    "get": {
      "query": [
        "ids"
      ]
    }
  },
  "/zero-trust-assessment/entities/assessments/v1": {
    "get": {
      "query": [
        "ids"
      ]
    }
  },
  "/zero-trust-assessment/queries/assessments/v1": {
    "get": {
      "query": [
        "filter",
        "limit",
        "after",
        "sort"
      ]
>>>>>>> cd40e65c
    }
}
<|MERGE_RESOLUTION|>--- conflicted
+++ resolved
@@ -1,11659 +1,5925 @@
-{
-<<<<<<< HEAD
-    "/alerts/entities/alerts/v2": {
-        "post": {
-            "body": {
-                "root": [
-                    "composite_ids"
-                ]
-            },
-            "query": [
-                "include_hidden"
-            ]
-        }
-    },
-    "/alerts/entities/alerts/v3": {
-        "patch": {
-            "body": {
-                "action_parameters": [
-                    "name",
-                    "value"
-                ],
-                "root": [
-                    "composite_ids"
-                ]
-            },
-            "query": [
-                "include_hidden"
-            ]
-        }
-    },
-    "/alerts/queries/alerts/v2": {
-        "get": {
-            "query": [
-                "include_hidden",
-                "offset",
-                "limit",
-                "sort",
-                "filter",
-                "q"
-            ]
-        }
-    },
-    "/archives/entities/archive-files/v1": {
-        "get": {
-            "query": [
-                "id",
-                "limit",
-                "offset"
-            ]
-        }
-    },
-    "/archives/entities/archives/v1": {
-        "get": {
-            "query": [
-                "id",
-                "include_files"
-            ]
-        },
-        "delete": {
-            "query": [
-                "id"
-            ]
-        }
-    },
-    "/archives/entities/archives/v2": {
-        "post": {
-            "formdata": [
-                "file",
-                "password",
-                "name",
-                "is_confidential",
-                "comment"
-            ]
-        }
-    },
-    "/archives/entities/extraction-files/v1": {
-        "get": {
-            "query": [
-                "id",
-                "limit",
-                "offset"
-            ]
-        }
-    },
-    "/archives/entities/extractions/v1": {
-        "get": {
-            "query": [
-                "id",
-                "include_files"
-            ]
-        },
-        "post": {
-            "body": {
-                "root": [
-                    "extract_all",
-                    "sha256"
-                ],
-                "files": [
-                    "comment",
-                    "is_confidential",
-                    "name"
-                ]
-            }
-        }
-    },
-    "/billing-dashboards-usage/aggregates/weekly-average/v1": {
-        "get": {
-            "query": [
-                "filter"
-            ]
-        }
-    },
-    "/cloud-connect-cspm-aws/entities/account/v1": {
-        "get": {
-            "query": [
-                "scan-type",
-                "ids",
-                "iam_role_arns",
-                "organization-ids",
-                "status",
-                "limit",
-                "cspm_lite",
-                "migrated",
-                "offset",
-                "group_by"
-            ]
-        },
-        "post": {
-            "body": {
-                "resources": [
-                    "account_id",
-                    "account_type",
-                    "behavior_assessment_enabled",
-                    "cloudtrail_region",
-                    "dspm_enabled",
-                    "dspm_role",
-                    "iam_role_arn",
-                    "is_master",
-                    "organization_id",
-                    "sensor_management_enabled",
-                    "target_ous",
-                    "use_existing_cloudtrail"
-                ]
-            }
-        },
-        "delete": {
-            "query": [
-                "ids",
-                "organization-ids"
-            ]
-        },
-        "patch": {
-            "body": {
-                "resources": [
-                    "account_id",
-                    "behavior_assessment_enabled",
-                    "cloudtrail_region",
-                    "dspm_enabled",
-                    "dspm_role",
-                    "environment",
-                    "iam_role_arn",
-                    "remediation_region",
-                    "remediation_tou_accepted",
-                    "sensor_management_enabled",
-                    "target_ous"
-                ]
-            }
-        }
-    },
-    "/cloud-connect-cspm-aws/entities/user-scripts-download/v1": {
-        "get": {
-            "query": [
-                "ids",
-                "template",
-                "account_type",
-                "accounts",
-                "behavior_assessment_enabled",
-                "sensor_management_enabled",
-                "dspm_enabled",
-                "dspm_regions",
-                "dspm_role",
-                "use_existing_cloudtrail",
-                "organization_id",
-                "aws_profile",
-                "custom_role_name"
-            ]
-        }
-    },
-    "/cloud-connect-cspm-azure/entities/account/v1": {
-        "get": {
-            "query": [
-                "ids",
-                "tenant_ids",
-                "scan-type",
-                "status",
-                "cspm_lite",
-                "limit",
-                "offset"
-            ]
-        },
-        "post": {
-            "body": {
-                "resources": [
-                    "account_type",
-                    "client_id",
-                    "default_subscription",
-                    "subscription_id",
-                    "tenant_id",
-                    "years_valid"
-                ]
-            }
-        },
-        "delete": {
-            "query": [
-                "ids",
-                "tenant_ids",
-                "retain_tenant"
-            ]
-        }
-    },
-    "/cloud-connect-cspm-azure/entities/client-id/v1": {
-        "patch": {
-            "query": [
-                "id",
-                "tenant-id"
-            ]
-        }
-    },
-    "/cloud-connect-cspm-azure/entities/default-subscription-id/v1": {
-        "patch": {
-            "query": [
-                "tenant-id",
-                "subscription_id"
-            ]
-        }
-    },
-    "/cloud-connect-cspm-azure/entities/download-certificate/v1": {
-        "get": {
-            "query": [
-                "tenant_id",
-                "refresh",
-                "years_valid"
-            ]
-        }
-    },
-    "/cloud-connect-cspm-azure/entities/management-group/v1": {
-        "delete": {
-            "query": [
-                "tenant_ids"
-            ]
-        },
-        "get": {
-            "query": [
-                "tenant_ids",
-                "limit",
-                "offset"
-            ]
-        },
-        "post": {
-            "body": {
-                "resources": [
-                    "default_subscription_id",
-                    "tenant_id"
-                ]
-            }
-        }
-    },
-    "/cloud-connect-cspm-azure/entities/user-scripts-download/v1": {
-        "get": {
-            "query": [
-                "tenant-id",
-                "subscription_ids",
-                "account_type",
-                "template",
-                "azure_management_group"
-            ]
-        }
-    },
-    "/cloud-connect-cspm-gcp/entities/account/v1": {
-        "delete": {
-            "query": [
-                "ids"
-            ]
-        },
-        "get": {
-            "query": [
-                "parent_type",
-                "ids",
-                "scan-type",
-                "status",
-                "limit",
-                "offset",
-                "sort"
-            ]
-        },
-        "patch": {
-            "body": {
-                "resources": [
-                    "environment",
-                    "parent_id",
-                    "service_account"
-                ]
-            }
-        }
-    },
-    "/cloud-connect-cspm-gcp/entities/account/v2": {
-        "post": {
-            "body": {
-                "resources": [
-                    "client_email",
-                    "client_id",
-                    "parent_id",
-                    "parent_type",
-                    "private_key",
-                    "private_key_id",
-                    "project_id",
-                    "service_account_conditions",
-                    "service_account_id"
-                ]
-            }
-        }
-    },
-    "/cloud-connect-cspm-gcp/entities/account/validate/v1": {
-        "post": {
-            "body": {
-                "resources": [
-                    "parent_id"
-                ]
-            }
-        }
-    },
-    "/cloud-connect-cspm-gcp/entities/service-accounts/v1": {
-        "get": {
-            "query": [
-                "id"
-            ]
-        },
-        "patch": {
-            "body": {
-                "resources": [
-                    "client_email",
-                    "client_id",
-                    "private_key",
-                    "private_key_id",
-                    "project_id",
-                    "service_account_conditions",
-                    "service_account_id"
-                ]
-            }
-        }
-    },
-    "/cloud-connect-cspm-gcp/entities/service-accounts/validate/v1": {
-        "post": {
-            "body": {
-                "resources": [
-                    "client_email",
-                    "client_id",
-                    "private_key",
-                    "private_key_id",
-                    "project_id",
-                    "service_account_conditions",
-                    "service_account_id"
-                ]
-            }
-        }
-    },
-    "/cloud-connect-cspm-gcp/entities/user-scripts-download/v1": {
-        "get": {
-            "query": [
-                "parent_type",
-                "ids"
-            ]
-        }
-    },
-    "/configuration-assessment/combined/assessments/v1": {
-        "get": {
-            "query": [
-                "after",
-                "limit",
-                "sort",
-                "filter",
-                "facet"
-            ]
-        }
-    },
-    "/configuration-assessment/entities/evaluation-logic/v1": {
-        "get": {
-            "query": [
-                "ids"
-            ]
-        }
-    },
-    "/configuration-assessment/entities/rule-details/v1": {
-        "get": {
-            "query": [
-                "ids"
-            ]
-        }
-    },
-    "/container-compliance/aggregates/compliance-by-clusters/v2": {
-        "get": {
-            "query": [
-                "filter"
-            ]
-        }
-    },
-    "/container-compliance/aggregates/compliance-by-rules/v2": {
-        "get": {
-            "query": [
-                "filter"
-            ]
-        }
-    },
-    "/container-compliance/aggregates/failed-containers-by-rules/v2": {
-        "get": {
-            "query": [
-                "filter"
-            ]
-        }
-    },
-    "/container-compliance/aggregates/failed-containers-count-by-severity/v2": {
-        "get": {
-            "query": [
-                "filter"
-            ]
-        }
-    },
-    "/container-compliance/aggregates/failed-images-by-rules/v2": {
-        "get": {
-            "query": [
-                "filter"
-            ]
-        }
-    },
-    "/container-compliance/aggregates/failed-images-count-by-severity/v2": {
-        "get": {
-            "query": [
-                "filter"
-            ]
-        }
-    },
-    "/container-compliance/aggregates/failed-rules-by-clusters/v2": {
-        "get": {
-            "query": [
-                "filter"
-            ]
-        }
-    },
-    "/container-compliance/aggregates/failed-rules-by-images/v2": {
-        "get": {
-            "query": [
-                "filter"
-            ]
-        }
-    },
-    "/container-compliance/aggregates/failed-rules-count-by-severity/v2": {
-        "get": {
-            "query": [
-                "filter"
-            ]
-        }
-    },
-    "/container-compliance/aggregates/rules-by-status/v2": {
-        "get": {
-            "query": [
-                "filter"
-            ]
-        }
-    },
-    "/container-security/aggregates/clusters/count-by-date/v1": {
-        "get": {}
-    },
-    "/container-security/aggregates/clusters/count-by-kubernetes-version/v1": {
-        "get": {
-            "query": [
-                "filter"
-            ]
-        }
-    },
-    "/container-security/aggregates/clusters/count-by-status/v1": {
-        "get": {
-            "query": [
-                "filter"
-            ]
-        }
-    },
-    "/container-security/aggregates/clusters/count/v1": {
-        "get": {
-            "query": [
-                "filter"
-            ]
-        }
-    },
-    "/container-security/aggregates/container-alerts/count-by-severity/v1": {
-        "get": {
-            "query": [
-                "filter"
-            ]
-        }
-    },
-    "/container-security/aggregates/container-alerts/count/v1": {
-        "get": {
-            "query": [
-                "filter"
-            ]
-        }
-    },
-    "/container-security/aggregates/containers/count-by-date/v1": {
-        "get": {
-            "query": [
-                "filter"
-            ]
-        }
-    },
-    "/container-security/aggregates/containers/count-by-registry/v1": {
-        "get": {
-            "query": [
-                "under_assessment",
-                "limit"
-            ]
-        }
-    },
-    "/container-security/aggregates/containers/count-by-zero-day/v1": {
-        "get": {}
-    },
-    "/container-security/aggregates/containers/count-vulnerable-images/v1": {
-        "get": {
-            "query": [
-                "filter"
-            ]
-        }
-    },
-    "/container-security/aggregates/containers/count/v1": {
-        "get": {
-            "query": [
-                "filter"
-            ]
-        }
-    },
-    "/container-security/aggregates/containers/find-by-runtimeversion/v1": {
-        "get": {
-            "query": [
-                "limit",
-                "offset",
-                "sort",
-                "filter"
-            ]
-        }
-    },
-    "/container-security/aggregates/containers/group-by-managed/v1": {
-        "get": {
-            "query": [
-                "filter"
-            ]
-        }
-    },
-    "/container-security/aggregates/containers/image-detections-count-by-date/v1": {
-        "get": {
-            "query": [
-                "filter"
-            ]
-        }
-    },
-    "/container-security/aggregates/containers/images-by-state/v1": {
-        "get": {
-            "query": [
-                "filter"
-            ]
-        }
-    },
-    "/container-security/aggregates/containers/sensor-coverage/v1": {
-        "get": {
-            "query": [
-                "filter"
-            ]
-        }
-    },
-    "/container-security/aggregates/containers/vulnerability-count-by-severity/v1": {
-        "get": {
-            "query": [
-                "filter"
-            ]
-        }
-    },
-    "/container-security/aggregates/deployments/count-by-date/v1": {
-        "get": {}
-    },
-    "/container-security/aggregates/deployments/count/v1": {
-        "get": {
-            "query": [
-                "filter"
-            ]
-        }
-    },
-    "/container-security/aggregates/detections/count-by-severity/v1": {
-        "get": {
-            "query": [
-                "filter"
-            ]
-        }
-    },
-    "/container-security/aggregates/detections/count-by-type/v1": {
-        "get": {
-            "query": [
-                "filter"
-            ]
-        }
-    },
-    "/container-security/aggregates/detections/count/v1": {
-        "get": {
-            "query": [
-                "filter"
-            ]
-        }
-    },
-    "/container-security/aggregates/drift-indicators/count-by-date/v1": {
-        "get": {
-            "query": [
-                "filter",
-                "limit"
-            ]
-        }
-    },
-    "/container-security/aggregates/drift-indicators/count/v1": {
-        "get": {
-            "query": [
-                "filter"
-            ]
-        }
-    },
-    "/container-security/aggregates/images/assessment-history/v1": {
-        "get": {
-            "query": [
-                "filter"
-            ]
-        }
-    },
-    "/container-security/aggregates/images/count-by-distinct/v1": {
-        "get": {
-            "query": [
-                "filter"
-            ]
-        }
-    },
-    "/container-security/aggregates/images/count-by-os-distribution/v1": {
-        "get": {
-            "query": [
-                "filter"
-            ]
-        }
-    },
-    "/container-security/aggregates/images/count-by-state/v1": {
-        "get": {
-            "query": [
-                "filter"
-            ]
-        }
-    },
-    "/container-security/aggregates/images/count/v1": {
-        "get": {
-            "query": [
-                "filter"
-            ]
-        }
-    },
-    "/container-security/aggregates/images/most-used/v1": {
-        "get": {
-            "query": [
-                "filter"
-            ]
-        }
-    },
-    "/container-security/aggregates/kubernetes-ioms/count-by-date/v1": {
-        "get": {
-            "query": [
-                "filter"
-            ]
-        }
-    },
-    "/container-security/aggregates/kubernetes-ioms/count/v1": {
-        "get": {
-            "query": [
-                "filter"
-            ]
-        }
-    },
-    "/container-security/aggregates/namespaces/count-by-date/v1": {
-        "get": {}
-    },
-    "/container-security/aggregates/namespaces/count/v1": {
-        "get": {
-            "query": [
-                "filter"
-            ]
-        }
-    },
-    "/container-security/aggregates/nodes/count-by-cloud/v1": {
-        "get": {
-            "query": [
-                "filter"
-            ]
-        }
-    },
-    "/container-security/aggregates/nodes/count-by-container-engine-version/v1": {
-        "get": {
-            "query": [
-                "filter"
-            ]
-        }
-    },
-    "/container-security/aggregates/nodes/count-by-date/v1": {
-        "get": {
-            "query": [
-                "filter"
-            ]
-        }
-    },
-    "/container-security/aggregates/nodes/count/v1": {
-        "get": {
-            "query": [
-                "filter"
-            ]
-        }
-    },
-    "/container-security/aggregates/packages/count-by-zero-day/v1": {
-        "get": {
-            "query": [
-                "filter"
-            ]
-        }
-    },
-    "/container-security/aggregates/pods/count-by-date/v1": {
-        "get": {}
-    },
-    "/container-security/aggregates/pods/count/v1": {
-        "get": {
-            "query": [
-                "filter"
-            ]
-        }
-    },
-    "/container-security/aggregates/unidentified-containers/count-by-date/v1": {
-        "get": {
-            "query": [
-                "filter"
-            ]
-        }
-    },
-    "/container-security/aggregates/unidentified-containers/count/v1": {
-        "get": {
-            "query": [
-                "filter"
-            ]
-        }
-    },
-    "/container-security/aggregates/vulnerabilities/count-by-actively-exploited/v1": {
-        "get": {
-            "query": [
-                "filter",
-                "limit",
-                "offset"
-            ]
-        }
-    },
-    "/container-security/aggregates/vulnerabilities/count-by-cps-rating/v1": {
-        "get": {
-            "query": [
-                "filter",
-                "limit",
-                "offset"
-            ]
-        }
-    },
-    "/container-security/aggregates/vulnerabilities/count-by-cvss-score/v1": {
-        "get": {
-            "query": [
-                "filter",
-                "limit",
-                "offset"
-            ]
-        }
-    },
-    "/container-security/aggregates/vulnerabilities/count-by-severity/v1": {
-        "get": {
-            "query": [
-                "filter",
-                "limit",
-                "offset"
-            ]
-        }
-    },
-    "/container-security/aggregates/vulnerabilities/count/v1": {
-        "get": {
-            "query": [
-                "filter",
-                "limit",
-                "offset"
-            ]
-        }
-    },
-    "/container-security/combined/clusters/v1": {
-        "get": {
-            "query": [
-                "filter",
-                "sort",
-                "limit",
-                "offset"
-            ]
-        }
-    },
-    "/container-security/combined/container-alerts/v1": {
-        "get": {
-            "query": [
-                "filter",
-                "limit",
-                "offset",
-                "sort"
-            ]
-        }
-    },
-    "/container-security/combined/container-images/v1": {
-        "get": {
-            "query": [
-                "filter",
-                "sort",
-                "limit",
-                "offset"
-            ]
-        }
-    },
-    "/container-security/combined/containers/v1": {
-        "get": {
-            "query": [
-                "filter",
-                "sort",
-                "limit",
-                "offset"
-            ]
-        }
-    },
-    "/container-security/combined/deployments/v1": {
-        "get": {
-            "query": [
-                "filter",
-                "sort",
-                "limit",
-                "offset"
-            ]
-        }
-    },
-    "/container-security/combined/detections/v1": {
-        "get": {
-            "query": [
-                "filter",
-                "sort",
-                "limit",
-                "offset"
-            ]
-        }
-    },
-    "/container-security/combined/drift-indicators/v1": {
-        "get": {
-            "query": [
-                "filter",
-                "sort",
-                "limit",
-                "offset"
-            ]
-        }
-    },
-    "/container-security/combined/image-assessment/images/v1": {
-        "get": {
-            "query": [
-                "filter",
-                "sort",
-                "limit",
-                "offset"
-            ]
-        }
-    },
-    "/container-security/combined/images/detail/v1": {
-        "get": {
-            "query": [
-                "filter",
-                "with_config",
-                "sort",
-                "limit",
-                "offset"
-            ]
-        }
-    },
-    "/container-security/combined/kubernetes-ioms/v1": {
-        "get": {
-            "query": [
-                "filter",
-                "sort",
-                "limit",
-                "offset"
-            ]
-        }
-    },
-    "/container-security/combined/nodes/v1": {
-        "get": {
-            "query": [
-                "filter",
-                "sort",
-                "limit",
-                "offset"
-            ]
-        }
-    },
-    "/container-security/combined/packages/v1": {
-        "get": {
-            "query": [
-                "filter",
-                "only_zero_day_affected",
-                "sort",
-                "limit",
-                "offset"
-            ]
-        }
-    },
-    "/container-security/combined/pods/v1": {
-        "get": {
-            "query": [
-                "filter",
-                "sort",
-                "limit",
-                "offset"
-            ]
-        }
-    },
-    "/container-security/combined/vulnerabilities/v1": {
-        "get": {
-            "query": [
-                "filter",
-                "limit",
-                "offset",
-                "sort"
-            ]
-        }
-    },
-    "/container-security/combined/vulnerabilities/info/v1": {
-        "get": {
-            "query": [
-                "cve_id",
-                "limit",
-                "offset"
-            ]
-        }
-    },
-    "/container-security/entities/base-images/v1": {
-        "delete": {
-            "query": [
-                "ids"
-            ]
-        },
-        "post": {
-            "body": {
-                "base_images": [
-                    "image_digest",
-                    "image_id",
-                    "registry",
-                    "repository",
-                    "tag"
-                ]
-            }
-        }
-    },
-    "/container-security/entities/drift-indicators/v1": {
-        "get": {
-            "query": [
-                "ids"
-            ]
-        }
-    },
-    "/container-security/entities/image-assessment-policies/v1": {
-        "delete": {
-            "query": [
-                "id"
-            ]
-        },
-        "get": {},
-        "post": {
-            "body": {
-                "root": [
-                    "description",
-                    "name"
-                ]
-            }
-        }
-    },
-    "/container-security/entities/image-assessment-policy-exclusions/v1": {
-        "get": {}
-    },
-    "/container-security/entities/image-assessment-policy-groups/v1": {
-        "delete": {
-            "query": [
-                "id"
-            ]
-        },
-        "get": {}
-    },
-    "/container-security/entities/image-assessment-policy-precedence/v1": {
-        "post": {
-            "body": {
-                "root": [
-                    "precedence"
-                ]
-            }
-        }
-    },
-    "/container-security/entities/kubernetes-ioms/v1": {
-        "get": {
-            "query": [
-                "ids"
-            ]
-        }
-    },
-    "/container-security/entities/registries/v1": {
-        "get": {
-            "query": [
-                "ids"
-            ]
-        },
-        "delete": {
-            "query": [
-                "ids"
-            ]
-        }
-    },
-    "/container-security/queries/detections/v1": {
-        "get": {
-            "query": [
-                "filter",
-                "limit",
-                "offset"
-            ]
-        }
-    },
-    "/container-security/queries/drift-indicators/v1": {
-        "get": {
-            "query": [
-                "filter",
-                "sort",
-                "limit",
-                "offset"
-            ]
-        }
-    },
-    "/container-security/queries/kubernetes-ioms/v1": {
-        "get": {
-            "query": [
-                "filter",
-                "sort",
-                "limit",
-                "offset"
-            ]
-        }
-    },
-    "/container-security/queries/registries/v1": {
-        "get": {
-            "query": [
-                "limit",
-                "offset",
-                "sort"
-            ]
-        }
-    },
-    "/correlation-rules/combined/rules/v1": {
-        "get": {
-            "query": [
-                "filter",
-                "q",
-                "sort",
-                "offset",
-                "limit"
-            ]
-        }
-    },
-    "/correlation-rules/entities/rules/v1": {
-        "delete": {
-            "query": [
-                "ids"
-            ]
-        },
-        "get": {
-            "query": [
-                "ids"
-            ]
-        }
-    },
-    "/correlation-rules/queries/rules/v1": {
-        "get": {
-            "query": [
-                "filter",
-                "q",
-                "sort",
-                "offset",
-                "limit"
-            ]
-        }
-    },
-    "/delivery-settings/entities/delivery-settings/v1": {
-        "get": {},
-        "post": {
-            "body": {
-                "delivery_settings": [
-                    "delivery_cadence",
-                    "delivery_type"
-                ]
-            }
-        }
-    },
-    "/detects/entities/detects/v2": {
-        "patch": {
-            "body": {
-                "root": [
-                    "assigned_to_uuid",
-                    "comment",
-                    "ids",
-                    "new_behaviors_processed",
-                    "show_in_ui",
-                    "status"
-                ]
-            }
-        }
-    },
-    "/detects/entities/ioa/v1": {
-        "get": {
-            "query": [
-                "cloud_provider",
-                "service",
-                "account_id",
-                "aws_account_id",
-                "azure_subscription_id",
-                "azure_tenant_id",
-                "state",
-                "date_time_since",
-                "since",
-                "severity",
-                "next_token",
-                "limit",
-                "resource_id",
-                "resource_uuid"
-            ]
-        }
-    },
-    "/detects/entities/iom/v2": {
-        "get": {
-            "query": [
-                "ids"
-            ]
-        }
-    },
-    "/detects/entities/summaries/GET/v1": {
-        "post": {
-            "body": {
-                "root": [
-                    "ids"
-                ]
-            }
-        }
-    },
-    "/detects/queries/detects/v1": {
-        "get": {
-            "query": [
-                "offset",
-                "limit",
-                "sort",
-                "filter",
-                "q"
-            ]
-        }
-    },
-    "/detects/queries/iom/v2": {
-        "get": {
-            "query": [
-                "filter",
-                "sort",
-                "limit",
-                "offset",
-                "next_token"
-            ]
-        }
-    },
-    "/devices/combined/devices/login-history/v2": {
-        "post": {
-            "body": {
-                "root": [
-                    "ids"
-                ]
-            }
-        }
-    },
-    "/devices/combined/devices/network-address-history/v1": {
-        "post": {
-            "body": {
-                "root": [
-                    "ids"
-                ]
-            }
-        }
-    },
-    "/devices/combined/host-group-members/v1": {
-        "get": {
-            "query": [
-                "id",
-                "filter",
-                "offset",
-                "limit",
-                "sort"
-            ]
-        }
-    },
-    "/devices/combined/host-groups/v1": {
-        "get": {
-            "query": [
-                "filter",
-                "offset",
-                "limit",
-                "sort"
-            ]
-        }
-    },
-    "/devices/entities/devices-actions/v2": {
-        "post": {
-            "body": {
-                "action_parameters": [
-                    "name",
-                    "value"
-                ],
-                "root": [
-                    "ids"
-                ]
-            },
-            "query": [
-                "action_name"
-            ]
-        }
-    },
-    "/devices/entities/devices/tags/v1": {
-        "patch": {
-            "body": {
-                "root": [
-                    "action",
-                    "device_ids",
-                    "tags"
-                ]
-            }
-        }
-    },
-    "/devices/entities/devices/v2": {
-        "post": {
-            "body": {
-                "root": [
-                    "ids"
-                ]
-            }
-        }
-    },
-    "/devices/entities/host-groups/v1": {
-        "get": {
-            "query": [
-                "ids"
-            ]
-        },
-        "post": {
-            "body": {
-                "resources": [
-                    "assignment_rule",
-                    "description",
-                    "group_type",
-                    "name"
-                ]
-            }
-        },
-        "delete": {
-            "query": [
-                "ids"
-            ]
-        },
-        "patch": {
-            "body": {
-                "resources": [
-                    "assignment_rule",
-                    "description",
-                    "id",
-                    "name"
-                ]
-            }
-        }
-    },
-    "/devices/entities/online-state/v1": {
-        "get": {
-            "query": [
-                "ids"
-            ]
-        }
-    },
-    "/devices/queries/devices-hidden/v1": {
-        "get": {
-            "query": [
-                "offset",
-                "limit",
-                "sort",
-                "filter"
-            ]
-        }
-    },
-    "/devices/queries/devices-scroll/v1": {
-        "get": {
-            "query": [
-                "offset",
-                "limit",
-                "sort",
-                "filter"
-            ]
-        }
-    },
-    "/devices/queries/host-group-members/v1": {
-        "get": {
-            "query": [
-                "id",
-                "filter",
-                "offset",
-                "limit",
-                "sort"
-            ]
-        }
-    },
-    "/devices/queries/host-groups/v1": {
-        "get": {
-            "query": [
-                "filter",
-                "offset",
-                "limit",
-                "sort"
-            ]
-        }
-    },
-    "/device-content/entities/states/v1": {
-        "get": {
-            "query": [
-                "ids"
-            ]
-        }
-    },
-    "/device-content/queries/states/v1": {
-        "get": {
-            "query": [
-                "limit",
-                "sort",
-                "offset",
-                "filter"
-            ]
-        }
-    },
-    "/discover/combined/applications/v1": {
-        "get": {
-            "query": [
-                "after",
-                "limit",
-                "sort",
-                "filter",
-                "facet"
-            ]
-        }
-    },
-    "/discover/combined/hosts/v1": {
-        "get": {
-            "query": [
-                "after",
-                "limit",
-                "sort",
-                "filter",
-                "facet"
-            ]
-        }
-    },
-    "/discover/entities/accounts/v1": {
-        "get": {
-            "query": [
-                "ids"
-            ]
-        }
-    },
-    "/discover/entities/applications/v1": {
-        "get": {
-            "query": [
-                "ids"
-            ]
-        }
-    },
-    "/discover/entities/hosts/v1": {
-        "get": {
-            "query": [
-                "ids"
-            ]
-        }
-    },
-    "/discover/entities/iot-hosts/v1": {
-        "get": {
-            "query": [
-                "ids"
-            ]
-        }
-    },
-    "/discover/entities/logins/v1": {
-        "get": {
-            "query": [
-                "ids"
-            ]
-        }
-    },
-    "/discover/queries/accounts/v1": {
-        "get": {
-            "query": [
-                "offset",
-                "limit",
-                "sort",
-                "filter"
-            ]
-        }
-    },
-    "/discover/queries/applications/v1": {
-        "get": {
-            "query": [
-                "offset",
-                "limit",
-                "sort",
-                "filter"
-            ]
-        }
-    },
-    "/discover/queries/hosts/v1": {
-        "get": {
-            "query": [
-                "offset",
-                "limit",
-                "sort",
-                "filter"
-            ]
-        }
-    },
-    "/discover/queries/iot-hosts/v2": {
-        "get": {
-            "query": [
-                "after",
-                "limit",
-                "sort",
-                "filter"
-            ]
-        }
-    },
-    "/discover/queries/logins/v1": {
-        "get": {
-            "query": [
-                "offset",
-                "limit",
-                "sort",
-                "filter"
-            ]
-        }
-    },
-    "/enrollments/entities/details/v4": {
-        "post": {
-            "body": {
-                "root": [
-                    "email_addresses",
-                    "enrollment_type",
-                    "expires_at"
-                ]
-            },
-            "query": [
-                "action_name",
-                "filter"
-            ]
-        }
-    },
-    "/exclusions/entities/cert-based-exclusions/v1": {
-        "delete": {
-            "query": [
-                "ids",
-                "comment"
-            ]
-        },
-        "get": {
-            "query": [
-                "ids"
-            ]
-        },
-        "patch": {
-            "body": {
-                "exclusions": [
-                    "applied_globally",
-                    "certificate",
-                    "children_cids",
-                    "comment",
-                    "description",
-                    "host_groups",
-                    "id",
-                    "name",
-                    "status"
-                ]
-            }
-        },
-        "post": {
-            "body": {
-                "exclusions": [
-                    "applied_globally",
-                    "certificate",
-                    "children_cids",
-                    "comment",
-                    "description",
-                    "host_groups",
-                    "name",
-                    "status"
-                ]
-            }
-        }
-    },
-    "/exclusions/entities/certificates/v1": {
-        "get": {
-            "query": [
-                "ids"
-            ]
-        }
-    },
-    "/exclusions/queries/cert-based-exclusions/v1": {
-        "get": {
-            "query": [
-                "filter",
-                "offset",
-                "limit",
-                "sort"
-            ]
-        }
-    },
-    "/falcon-complete-dashboards/queries/alerts/v1": {
-        "get": {
-            "query": [
-                "limit",
-                "sort",
-                "filter",
-                "offset"
-            ]
-        }
-    },
-    "/falcon-complete-dashboards/queries/allowlist/v1": {
-        "get": {
-            "query": [
-                "limit",
-                "sort",
-                "filter",
-                "offset"
-            ]
-        }
-    },
-    "/falcon-complete-dashboards/queries/blocklist/v1": {
-        "get": {
-            "query": [
-                "limit",
-                "sort",
-                "filter",
-                "offset"
-            ]
-        }
-    },
-    "/falcon-complete-dashboards/queries/detects/v1": {
-        "get": {
-            "query": [
-                "limit",
-                "sort",
-                "filter",
-                "offset"
-            ]
-        }
-    },
-    "/falcon-complete-dashboards/queries/devicecount-collections/v1": {
-        "get": {
-            "query": [
-                "limit",
-                "sort",
-                "filter",
-                "offset"
-            ]
-        }
-    },
-    "/falcon-complete-dashboards/queries/escalations/v1": {
-        "get": {
-            "query": [
-                "limit",
-                "sort",
-                "filter",
-                "offset"
-            ]
-        }
-    },
-    "/falcon-complete-dashboards/queries/incidents/v1": {
-        "get": {
-            "query": [
-                "limit",
-                "sort",
-                "filter",
-                "offset"
-            ]
-        }
-    },
-    "/falcon-complete-dashboards/queries/remediations/v1": {
-        "get": {
-            "query": [
-                "limit",
-                "sort",
-                "filter",
-                "offset"
-            ]
-        }
-    },
-    "/falconx/entities/artifacts/v1": {
-        "get": {
-            "query": [
-                "id",
-                "name",
-                "Accept-Encoding"
-            ]
-        }
-    },
-    "/falconx/entities/report-summaries/v1": {
-        "get": {
-            "query": [
-                "ids"
-            ]
-        }
-    },
-    "/falconx/entities/reports/v1": {
-        "get": {
-            "query": [
-                "ids"
-            ]
-        },
-        "delete": {
-            "query": [
-                "ids"
-            ]
-        }
-    },
-    "/falconx/entities/submissions/v1": {
-        "get": {
-            "query": [
-                "ids"
-            ]
-        }
-    },
-    "/falconx/queries/reports/v1": {
-        "get": {
-            "query": [
-                "filter",
-                "offset",
-                "limit",
-                "sort"
-            ]
-        }
-    },
-    "/falconx/queries/submissions/v1": {
-        "get": {
-            "query": [
-                "filter",
-                "offset",
-                "limit",
-                "sort"
-            ]
-        }
-    },
-    "/fdr/combined/schema-members/v1": {
-        "get": {}
-    },
-    "/fdr/entities/schema-events/v1": {
-        "get": {
-            "query": [
-                "ids"
-            ]
-        }
-    },
-    "/fdr/entities/schema-fields/v1": {
-        "get": {
-            "query": [
-                "ids"
-            ]
-        }
-    },
-    "/fdr/queries/schema-events/v1": {
-        "get": {
-            "query": [
-                "limit",
-                "offset",
-                "filter",
-                "sort"
-            ]
-        }
-    },
-    "/fdr/queries/schema-fields/v1": {
-        "get": {
-            "query": [
-                "limit",
-                "offset",
-                "filter",
-                "sort"
-            ]
-        }
-    },
-    "/fem/entities/external-assets/v1": {
-        "get": {
-            "query": [
-                "ids"
-            ]
-        },
-        "patch": {
-            "body": {
-                "assets": [
-                    "cid",
-                    "criticality",
-                    "criticality_description",
-                    "id",
-                    "triage"
-                ]
-            }
-        }
-    },
-    "/fem/queries/external-assets/v1": {
-        "get": {
-            "query": [
-                "offset",
-                "limit",
-                "sort",
-                "filter"
-            ]
-        }
-    },
-    "/filevantage/entities/actions/v1": {
-        "get": {
-            "query": [
-                "ids"
-            ]
-        },
-        "post": {
-            "body": {
-                "root": [
-                    "change_ids",
-                    "comment",
-                    "operation"
-                ]
-            }
-        }
-    },
-    "/filevantage/entities/change-content/v1": {
-        "get": {
-            "query": [
-                "id",
-                "Accept-Encoding"
-            ]
-        }
-    },
-    "/filevantage/entities/changes/v2": {
-        "get": {
-            "query": [
-                "ids"
-            ]
-        }
-    },
-    "/filevantage/entities/policies-host-groups/v1": {
-        "patch": {
-            "query": [
-                "policy_id",
-                "action",
-                "ids"
-            ]
-        }
-    },
-    "/filevantage/entities/policies-precedence/v1": {
-        "patch": {
-            "query": [
-                "ids",
-                "type"
-            ]
-        }
-    },
-    "/filevantage/entities/policies-rule-groups/v1": {
-        "patch": {
-            "query": [
-                "policy_id",
-                "action",
-                "ids"
-            ]
-        }
-    },
-    "/filevantage/entities/policies/v1": {
-        "get": {
-            "query": [
-                "ids"
-            ]
-        },
-        "post": {
-            "body": {
-                "root": [
-                    "description",
-                    "name",
-                    "platform"
-                ]
-            }
-        },
-        "delete": {
-            "query": [
-                "ids"
-            ]
-        },
-        "patch": {
-            "body": {
-                "root": [
-                    "description",
-                    "enabled",
-                    "id",
-                    "name"
-                ]
-            }
-        }
-    },
-    "/filevantage/entities/policy-scheduled-exclusions/v1": {
-        "get": {
-            "query": [
-                "policy_id",
-                "ids"
-            ]
-        },
-        "post": {
-            "body": {
-                "root": [
-                    "description",
-                    "name",
-                    "policy_id",
-                    "processes",
-                    "schedule_end",
-                    "schedule_start",
-                    "timezone",
-                    "users"
-                ],
-                "repeated": [
-                    "all_day",
-                    "end_time",
-                    "frequency",
-                    "monthly_days",
-                    "occurrence",
-                    "start_time",
-                    "weekly_days"
-                ]
-            }
-        },
-        "delete": {
-            "query": [
-                "policy_id",
-                "ids"
-            ]
-        },
-        "patch": {
-            "body": {
-                "root": [
-                    "description",
-                    "id",
-                    "name",
-                    "policy_id",
-                    "processes",
-                    "schedule_end",
-                    "schedule_start",
-                    "timezone",
-                    "users"
-                ],
-                "repeated": [
-                    "all_day",
-                    "end_time",
-                    "frequency",
-                    "monthly_days",
-                    "occurrence",
-                    "start_time",
-                    "weekly_days"
-                ]
-            }
-        }
-    },
-    "/filevantage/entities/rule-groups-rule-precedence/v1": {
-        "patch": {
-            "query": [
-                "rule_group_id",
-                "ids"
-            ]
-        }
-    },
-    "/filevantage/entities/rule-groups-rules/v1": {
-        "get": {
-            "query": [
-                "rule_group_id",
-                "ids"
-            ]
-        },
-        "post": {
-            "body": {
-                "root": [
-                    "content_files",
-                    "content_registry_values",
-                    "created_timestamp",
-                    "depth",
-                    "description",
-                    "enable_content_capture",
-                    "enable_hash_capture",
-                    "exclude",
-                    "exclude_processes",
-                    "exclude_users",
-                    "id",
-                    "include",
-                    "include_processes",
-                    "include_users",
-                    "modified_timestamp",
-                    "path",
-                    "precedence",
-                    "rule_group_id",
-                    "severity",
-                    "type",
-                    "watch_attributes_directory_changes",
-                    "watch_attributes_file_changes",
-                    "watch_create_directory_changes",
-                    "watch_create_file_changes",
-                    "watch_create_key_changes",
-                    "watch_delete_directory_changes",
-                    "watch_delete_file_changes",
-                    "watch_delete_key_changes",
-                    "watch_delete_value_changes",
-                    "watch_permissions_directory_changes",
-                    "watch_permissions_file_changes",
-                    "watch_permissions_key_changes",
-                    "watch_rename_directory_changes",
-                    "watch_rename_file_changes",
-                    "watch_rename_key_changes",
-                    "watch_set_value_changes",
-                    "watch_write_file_changes"
-                ]
-            }
-        },
-        "delete": {
-            "query": [
-                "rule_group_id",
-                "ids"
-            ]
-        },
-        "patch": {
-            "body": {
-                "root": [
-                    "content_files",
-                    "content_registry_values",
-                    "created_timestamp",
-                    "depth",
-                    "description",
-                    "enable_content_capture",
-                    "enable_hash_capture",
-                    "exclude",
-                    "exclude_processes",
-                    "exclude_users",
-                    "id",
-                    "include",
-                    "include_processes",
-                    "include_users",
-                    "modified_timestamp",
-                    "path",
-                    "precedence",
-                    "rule_group_id",
-                    "severity",
-                    "type",
-                    "watch_attributes_directory_changes",
-                    "watch_attributes_file_changes",
-                    "watch_create_directory_changes",
-                    "watch_create_file_changes",
-                    "watch_create_key_changes",
-                    "watch_delete_directory_changes",
-                    "watch_delete_file_changes",
-                    "watch_delete_key_changes",
-                    "watch_delete_value_changes",
-                    "watch_permissions_directory_changes",
-                    "watch_permissions_file_changes",
-                    "watch_permissions_key_changes",
-                    "watch_rename_directory_changes",
-                    "watch_rename_file_changes",
-                    "watch_rename_key_changes",
-                    "watch_set_value_changes",
-                    "watch_write_file_changes"
-                ]
-            }
-        }
-    },
-    "/filevantage/entities/rule-groups/v1": {
-        "get": {
-            "query": [
-                "ids"
-            ]
-        },
-        "post": {
-            "body": {
-                "root": [
-                    "description",
-                    "name",
-                    "type"
-                ]
-            }
-        },
-        "delete": {
-            "query": [
-                "ids"
-            ]
-        },
-        "patch": {
-            "body": {
-                "root": [
-                    "description",
-                    "id",
-                    "name"
-                ]
-            }
-        }
-    },
-    "/filevantage/entities/workflow/v1": {
-        "post": {
-            "body": {
-                "root": [
-                    "ids"
-                ]
-            }
-        }
-    },
-    "/filevantage/queries/actions/v1": {
-        "get": {
-            "query": [
-                "offset",
-                "limit",
-                "sort",
-                "filter"
-            ]
-        }
-    },
-    "/filevantage/queries/changes/v3": {
-        "get": {
-            "query": [
-                "after",
-                "limit",
-                "sort",
-                "filter"
-            ]
-        }
-    },
-    "/filevantage/queries/policies/v1": {
-        "get": {
-            "query": [
-                "offset",
-                "limit",
-                "sort",
-                "type"
-            ]
-        }
-    },
-    "/filevantage/queries/policy-scheduled-exclusions/v1": {
-        "get": {
-            "query": [
-                "policy_id"
-            ]
-        }
-    },
-    "/filevantage/queries/rule-groups/v1": {
-        "get": {
-            "query": [
-                "offset",
-                "limit",
-                "sort",
-                "type"
-            ]
-        }
-    },
-    "/fwmgr/entities/events/v1": {
-        "get": {
-            "query": [
-                "ids"
-            ]
-        }
-    },
-    "/fwmgr/entities/firewall-fields/v1": {
-        "get": {
-            "query": [
-                "ids"
-            ]
-        }
-    },
-    "/fwmgr/entities/network-locations-details/v1": {
-        "get": {
-            "query": [
-                "ids"
-            ]
-        }
-    },
-    "/fwmgr/entities/network-locations-metadata/v1": {
-        "post": {
-            "body": {
-                "root": [
-                    "cid",
-                    "dns_resolution_targets_polling_interval",
-                    "https_reachable_hosts_polling_interval",
-                    "icmp_request_targets_polling_interval",
-                    "location_precedence"
-                ]
-            },
-            "query": [
-                "comment"
-            ]
-        }
-    },
-    "/fwmgr/entities/network-locations-precedence/v1": {
-        "post": {
-            "body": {
-                "root": [
-                    "cid",
-                    "location_precedence"
-                ]
-            },
-            "query": [
-                "comment"
-            ]
-        }
-    },
-    "/fwmgr/entities/network-locations/v1": {
-        "delete": {
-            "query": [
-                "ids"
-            ]
-        }
-    },
-    "/fwmgr/entities/platforms/v1": {
-        "get": {
-            "query": [
-                "ids"
-            ]
-        }
-    },
-    "/fwmgr/entities/policies/v1": {
-        "get": {
-            "query": [
-                "ids"
-            ]
-        }
-    },
-    "/fwmgr/entities/policies/v2": {
-        "put": {
-            "body": {
-                "root": [
-                    "default_inbound",
-                    "default_outbound",
-                    "enforce",
-                    "is_default_policy",
-                    "local_logging",
-                    "platform_id",
-                    "policy_id",
-                    "rule_group_ids",
-                    "test_mode",
-                    "tracking"
-                ]
-            }
-        }
-    },
-    "/fwmgr/entities/rule-groups/v1": {
-        "get": {
-            "query": [
-                "ids"
-            ]
-        },
-        "post": {
-            "body": {
-                "root": [
-                    "description",
-                    "enabled",
-                    "name",
-                    "platform"
-                ],
-                "rules": [
-                    "action",
-                    "address_family",
-                    "description",
-                    "direction",
-                    "enabled",
-                    "fields",
-                    "fqdn",
-                    "fqdn_enabled",
-                    "icmp",
-                    "local_address",
-                    "local_port",
-                    "log",
-                    "monitor",
-                    "name",
-                    "protocol",
-                    "remote_address",
-                    "remote_port",
-                    "temp_id"
-                ]
-            },
-            "query": [
-                "clone_id",
-                "library",
-                "comment"
-            ]
-        },
-        "delete": {
-            "query": [
-                "ids",
-                "comment"
-            ]
-        },
-        "patch": {
-            "body": {
-                "diff_operations": [
-                    "from",
-                    "op",
-                    "path",
-                    "value"
-                ],
-                "root": [
-                    "diff_type",
-                    "id",
-                    "rule_ids",
-                    "rule_versions",
-                    "tracking"
-                ]
-            },
-            "query": [
-                "comment"
-            ]
-        }
-    },
-    "/fwmgr/entities/rule-groups/validation/v1": {
-        "post": {
-            "body": {
-                "root": [
-                    "description",
-                    "enabled",
-                    "name",
-                    "platform"
-                ],
-                "rules": [
-                    "action",
-                    "address_family",
-                    "description",
-                    "direction",
-                    "enabled",
-                    "fields",
-                    "fqdn",
-                    "fqdn_enabled",
-                    "icmp",
-                    "local_address",
-                    "local_port",
-                    "log",
-                    "monitor",
-                    "name",
-                    "protocol",
-                    "remote_address",
-                    "remote_port",
-                    "temp_id"
-                ]
-            },
-            "query": [
-                "clone_id",
-                "library",
-                "comment"
-            ]
-        },
-        "patch": {
-            "body": {
-                "diff_operations": [
-                    "from",
-                    "op",
-                    "path",
-                    "value"
-                ],
-                "root": [
-                    "diff_type",
-                    "id",
-                    "rule_ids",
-                    "rule_versions",
-                    "tracking"
-                ]
-            },
-            "query": [
-                "comment"
-            ]
-        }
-    },
-    "/fwmgr/entities/rules/v1": {
-        "get": {
-            "query": [
-                "ids"
-            ]
-        }
-    },
-    "/fwmgr/entities/rules/validate-filepath/v1": {
-        "post": {
-            "body": {
-                "root": [
-                    "filepath_pattern",
-                    "filepath_test_string"
-                ]
-            }
-        }
-    },
-    "/fwmgr/queries/events/v1": {
-        "get": {
-            "query": [
-                "sort",
-                "filter",
-                "q",
-                "offset",
-                "after",
-                "limit"
-            ]
-        }
-    },
-    "/fwmgr/queries/firewall-fields/v1": {
-        "get": {
-            "query": [
-                "platform_id",
-                "offset",
-                "limit"
-            ]
-        }
-    },
-    "/fwmgr/queries/network-locations/v1": {
-        "get": {
-            "query": [
-                "sort",
-                "filter",
-                "q",
-                "offset",
-                "after",
-                "limit"
-            ]
-        }
-    },
-    "/fwmgr/queries/platforms/v1": {
-        "get": {
-            "query": [
-                "offset",
-                "limit"
-            ]
-        }
-    },
-    "/fwmgr/queries/rule-groups/v1": {
-        "get": {
-            "query": [
-                "sort",
-                "filter",
-                "q",
-                "offset",
-                "after",
-                "limit"
-            ]
-        }
-    },
-    "/host-migration/entities/migration-destinations/GET/v1": {
-        "post": {
-            "body": {
-                "root": [
-                    "device_ids",
-                    "filter"
-                ]
-            }
-        }
-    },
-    "/host-migration/entities/host-migrations/GET/v1": {
-        "post": {
-            "body": {
-                "root": [
-                    "ids"
-                ]
-            }
-        }
-    },
-    "/host-migration/entities/migrations/v1": {
-        "get": {
-            "query": [
-                "ids"
-            ]
-        },
-        "post": {
-            "body": {
-                "root": [
-                    "device_ids",
-                    "filter",
-                    "name",
-                    "target_cid"
-                ]
-            }
-        }
-    },
-    "/host-migration/queries/host-migrations/v1": {
-        "get": {
-            "query": [
-                "id",
-                "offset",
-                "limit",
-                "sort",
-                "filter"
-            ]
-        }
-    },
-    "/host-migration/queries/migrations/v1": {
-        "get": {
-            "query": [
-                "offset",
-                "limit",
-                "sort",
-                "filter"
-            ]
-        }
-    },
-    "/identity-protection/entities/devices/GET/v1": {
-        "post": {
-            "body": {
-                "root": [
-                    "ids"
-                ]
-            }
-        }
-    },
-    "/identity-protection/entities/policy-rules/v1": {
-        "delete": {
-            "query": [
-                "ids"
-            ]
-        },
-        "get": {
-            "query": [
-                "ids"
-            ]
-        }
-    },
-    "/identity-protection/queries/devices/v1": {
-        "get": {
-            "query": [
-                "offset",
-                "limit",
-                "sort",
-                "filter"
-            ]
-        }
-    },
-    "/identity-protection/queries/policy-rules/v1": {
-        "get": {
-            "query": [
-                "enabled",
-                "simulation_mode",
-                "name"
-            ]
-        }
-    },
-    "/image-assessment/combined/vulnerability-lookups/v1": {
-        "post": {
-            "body": {
-                "applicationPackages": [
-                    "libraries",
-                    "type"
-                ],
-                "root": [
-                    "osversion"
-                ],
-                "packages": [
-                    "LayerHash",
-                    "LayerIndex",
-                    "MajorVersion",
-                    "PackageHash",
-                    "PackageProvider",
-                    "PackageSource",
-                    "Product",
-                    "SoftwareArchitecture",
-                    "Status",
-                    "Vendor"
-                ]
-            }
-        }
-    },
-    "/incidents/combined/crowdscores/v1": {
-        "get": {
-            "query": [
-                "filter",
-                "offset",
-                "limit",
-                "sort"
-            ]
-        }
-    },
-    "/incidents/entities/behaviors/GET/v1": {
-        "post": {
-            "body": {
-                "root": [
-                    "ids"
-                ]
-            }
-        }
-    },
-    "/incidents/entities/incident-actions/v1": {
-        "post": {
-            "body": {
-                "action_parameters": [
-                    "name",
-                    "value"
-                ],
-                "root": [
-                    "ids"
-                ]
-            },
-            "query": [
-                "update_detects",
-                "overwrite_detects"
-            ]
-        }
-    },
-    "/incidents/entities/incidents/GET/v1": {
-        "post": {
-            "body": {
-                "root": [
-                    "ids"
-                ]
-            }
-        }
-    },
-    "/incidents/queries/behaviors/v1": {
-        "get": {
-            "query": [
-                "filter",
-                "offset",
-                "limit",
-                "sort"
-            ]
-        }
-    },
-    "/incidents/queries/incidents/v1": {
-        "get": {
-            "query": [
-                "sort",
-                "filter",
-                "offset",
-                "limit"
-            ]
-        }
-    },
-    "/indicators/aggregates/devices-count/v1": {
-        "get": {
-            "query": [
-                "type",
-                "value"
-            ]
-        }
-    },
-    "/indicators/queries/devices/v1": {
-        "get": {
-            "query": [
-                "type",
-                "value",
-                "limit",
-                "offset"
-            ]
-        }
-    },
-    "/indicators/queries/processes/v1": {
-        "get": {
-            "query": [
-                "type",
-                "value",
-                "device_id",
-                "limit",
-                "offset"
-            ]
-        }
-    },
-    "/installation-tokens/entities/audit-events/v1": {
-        "get": {
-            "query": [
-                "ids"
-            ]
-        }
-    },
-    "/installation-tokens/entities/customer-settings/v1": {
-        "patch": {
-            "body": {
-                "root": [
-                    "max_active_tokens",
-                    "tokens_required"
-                ]
-            }
-        }
-    },
-    "/installation-tokens/entities/tokens/v1": {
-        "get": {
-            "query": [
-                "ids"
-            ]
-        },
-        "post": {
-            "body": {
-                "root": [
-                    "expires_timestamp",
-                    "label",
-                    "type"
-                ]
-            }
-        },
-        "delete": {
-            "query": [
-                "ids"
-            ]
-        },
-        "patch": {
-            "body": {
-                "root": [
-                    "expires_timestamp",
-                    "label",
-                    "revoked"
-                ]
-            },
-            "query": [
-                "ids"
-            ]
-        }
-    },
-    "/installation-tokens/queries/audit-events/v1": {
-        "get": {
-            "query": [
-                "offset",
-                "limit",
-                "sort",
-                "filter"
-            ]
-        }
-    },
-    "/installation-tokens/queries/tokens/v1": {
-        "get": {
-            "query": [
-                "offset",
-                "limit",
-                "sort",
-                "filter"
-            ]
-        }
-    },
-    "/intel/combined/actors/v1": {
-        "get": {
-            "query": [
-                "offset",
-                "limit",
-                "sort",
-                "filter",
-                "q",
-                "fields"
-            ]
-        }
-    },
-    "/intel/combined/indicators/v1": {
-        "get": {
-            "query": [
-                "offset",
-                "limit",
-                "sort",
-                "filter",
-                "q",
-                "include_deleted",
-                "include_relations"
-            ]
-        }
-    },
-    "/intel/combined/reports/v1": {
-        "get": {
-            "query": [
-                "offset",
-                "limit",
-                "sort",
-                "filter",
-                "q",
-                "fields"
-            ]
-        }
-    },
-    "/intel/entities/actors/v1": {
-        "get": {
-            "query": [
-                "ids",
-                "fields"
-            ]
-        }
-    },
-    "/intel/entities/indicators/GET/v1": {
-        "post": {
-            "body": {
-                "root": [
-                    "ids"
-                ]
-            }
-        }
-    },
-    "/intel/entities/malware/v1": {
-        "get": {
-            "query": [
-                "ids"
-            ]
-        }
-    },
-    "/intel/entities/mitre-reports/v1": {
-        "get": {
-            "query": [
-                "actor_id",
-                "format"
-            ]
-        }
-    },
-    "/intel/entities/mitre/v1": {
-        "post": {
-            "body": {
-                "root": [
-                    "ids"
-                ]
-            }
-        }
-    },
-    "/intel/entities/report-files/v1": {
-        "get": {
-            "query": [
-                "id",
-                "ids"
-            ]
-        }
-    },
-    "/intel/entities/reports/v1": {
-        "get": {
-            "query": [
-                "ids",
-                "fields"
-            ]
-        }
-    },
-    "/intel/entities/rules-files/v1": {
-        "get": {
-            "query": [
-                "Accept",
-                "id",
-                "format"
-            ]
-        }
-    },
-    "/intel/entities/rules-latest-files/v1": {
-        "get": {
-            "query": [
-                "Accept",
-                "If-None-Match",
-                "If-Modified-Since",
-                "type",
-                "format"
-            ]
-        }
-    },
-    "/intel/entities/rules/v1": {
-        "get": {
-            "query": [
-                "ids"
-            ]
-        }
-    },
-    "/intel/entities/vulnerabilities/GET/v1": {
-        "post": {
-            "body": {
-                "root": [
-                    "ids"
-                ]
-            }
-        }
-    },
-    "/intel/queries/actors/v1": {
-        "get": {
-            "query": [
-                "offset",
-                "limit",
-                "sort",
-                "filter",
-                "q"
-            ]
-        }
-    },
-    "/intel/queries/indicators/v1": {
-        "get": {
-            "query": [
-                "offset",
-                "limit",
-                "sort",
-                "filter",
-                "q",
-                "include_deleted",
-                "include_relations"
-            ]
-        }
-    },
-    "/intel/queries/malware/v1": {
-        "get": {
-            "query": [
-                "offset",
-                "limit",
-                "sort",
-                "filter",
-                "q"
-            ]
-        }
-    },
-    "/intel/queries/mitre-malware/v1": {
-        "get": {
-            "query": [
-                "ids"
-            ]
-        }
-    },
-    "/intel/queries/mitre/v1": {
-        "get": {
-            "query": [
-                "id",
-                "ids"
-            ]
-        }
-    },
-    "/intel/queries/reports/v1": {
-        "get": {
-            "query": [
-                "offset",
-                "limit",
-                "sort",
-                "filter",
-                "q"
-            ]
-        }
-    },
-    "/intel/queries/rules/v1": {
-        "get": {
-            "query": [
-                "offset",
-                "limit",
-                "sort",
-                "name",
-                "type",
-                "description",
-                "tags",
-                "min_created_date",
-                "max_created_date",
-                "q"
-            ]
-        }
-    },
-    "/intel/queries/vulnerabilities/v1": {
-        "get": {
-            "query": [
-                "offset",
-                "limit",
-                "sort",
-                "filter",
-                "q"
-            ]
-        }
-    },
-    "/ioarules/entities/pattern-severities/v1": {
-        "get": {
-            "query": [
-                "ids"
-            ]
-        }
-    },
-    "/ioarules/entities/platforms/v1": {
-        "get": {
-            "query": [
-                "ids"
-            ]
-        }
-    },
-    "/ioarules/entities/rule-groups/v1": {
-        "get": {
-            "query": [
-                "ids"
-            ]
-        },
-        "post": {
-            "body": {
-                "root": [
-                    "comment",
-                    "description",
-                    "name",
-                    "platform"
-                ]
-            }
-        },
-        "delete": {
-            "query": [
-                "comment",
-                "ids"
-            ]
-        },
-        "patch": {
-            "body": {
-                "root": [
-                    "comment",
-                    "description",
-                    "enabled",
-                    "id",
-                    "name",
-                    "rulegroup_version"
-                ]
-            }
-        }
-    },
-    "/ioarules/entities/rule-types/v1": {
-        "get": {
-            "query": [
-                "ids"
-            ]
-        }
-    },
-    "/ioarules/entities/rules/GET/v1": {
-        "post": {
-            "body": {
-                "root": [
-                    "ids"
-                ]
-            }
-        }
-    },
-    "/ioarules/entities/rules/v1": {
-        "post": {
-            "body": {
-                "root": [
-                    "comment",
-                    "description",
-                    "disposition_id",
-                    "name",
-                    "pattern_severity",
-                    "rulegroup_id",
-                    "ruletype_id"
-                ],
-                "field_values": [
-                    "final_value",
-                    "label",
-                    "name",
-                    "type",
-                    "value",
-                    "values"
-                ]
-            }
-        },
-        "delete": {
-            "query": [
-                "rule_group_id",
-                "comment",
-                "ids"
-            ]
-        },
-        "patch": {
-            "body": {
-                "root": [
-                    "comment",
-                    "rulegroup_id",
-                    "rulegroup_version"
-                ],
-                "rule_updates": [
-                    "description",
-                    "disposition_id",
-                    "enabled",
-                    "field_values",
-                    "instance_id",
-                    "name",
-                    "pattern_severity",
-                    "rulegroup_version"
-                ]
-            }
-        }
-    },
-    "/ioarules/entities/rules/v2": {
-        "patch": {
-            "body": {
-                "root": [
-                    "comment",
-                    "rulegroup_id",
-                    "rulegroup_version"
-                ],
-                "rule_updates": [
-                    "description",
-                    "disposition_id",
-                    "enabled",
-                    "field_values",
-                    "instance_id",
-                    "name",
-                    "pattern_severity",
-                    "rulegroup_version"
-                ]
-            }
-        }
-    },
-    "/ioarules/queries/pattern-severities/v1": {
-        "get": {
-            "query": [
-                "offset",
-                "limit"
-            ]
-        }
-    },
-    "/ioarules/queries/platforms/v1": {
-        "get": {
-            "query": [
-                "offset",
-                "limit"
-            ]
-        }
-    },
-    "/ioarules/queries/rule-groups-full/v1": {
-        "get": {
-            "query": [
-                "sort",
-                "filter",
-                "q",
-                "offset",
-                "limit"
-            ]
-        }
-    },
-    "/ioarules/queries/rule-groups/v1": {
-        "get": {
-            "query": [
-                "sort",
-                "filter",
-                "q",
-                "offset",
-                "limit"
-            ]
-        }
-    },
-    "/ioarules/queries/rule-types/v1": {
-        "get": {
-            "query": [
-                "offset",
-                "limit"
-            ]
-        }
-    },
-    "/ioarules/queries/rules/v1": {
-        "get": {
-            "query": [
-                "sort",
-                "filter",
-                "q",
-                "offset",
-                "limit"
-            ]
-        }
-    },
-    "/iocs/aggregates/indicators/device-count/v1": {
-        "get": {
-            "query": [
-                "type",
-                "value"
-            ]
-        }
-    },
-    "/iocs/combined/indicator/v1": {
-        "get": {
-            "query": [
-                "filter",
-                "offset",
-                "limit",
-                "sort",
-                "after",
-                "from_parent"
-            ]
-        }
-    },
-    "/iocs/entities/actions/v1": {
-        "get": {
-            "query": [
-                "ids"
-            ]
-        }
-    },
-    "/iocs/entities/indicators/v1": {
-        "get": {
-            "query": [
-                "ids"
-            ]
-        },
-        "post": {
-            "body": {
-                "root": [
-                    "comment"
-                ],
-                "indicators": [
-                    "action",
-                    "applied_globally",
-                    "description",
-                    "expiration",
-                    "host_groups",
-                    "metadata",
-                    "mobile_action",
-                    "platforms",
-                    "severity",
-                    "source",
-                    "tags",
-                    "type",
-                    "value"
-                ]
-            },
-            "query": [
-                "retrodetects",
-                "ignore_warnings"
-            ]
-        },
-        "patch": {
-            "body": {
-                "bulk_update": [
-                    "action",
-                    "applied_globally",
-                    "description",
-                    "expiration",
-                    "filter",
-                    "from_parent",
-                    "host_groups",
-                    "metadata",
-                    "mobile_action",
-                    "platforms",
-                    "severity",
-                    "source",
-                    "tags"
-                ],
-                "root": [
-                    "comment"
-                ],
-                "indicators": [
-                    "action",
-                    "applied_globally",
-                    "description",
-                    "expiration",
-                    "host_groups",
-                    "id",
-                    "metadata",
-                    "mobile_action",
-                    "platforms",
-                    "severity",
-                    "source",
-                    "tags"
-                ]
-            },
-            "query": [
-                "retrodetects",
-                "ignore_warnings"
-            ]
-        }
-    },
-    "/iocs/queries/actions/v1": {
-        "get": {
-            "query": [
-                "offset",
-                "limit"
-            ]
-        }
-    },
-    "/iocs/queries/indicators/v1": {
-        "get": {
-            "query": [
-                "filter",
-                "offset",
-                "limit",
-                "sort",
-                "after",
-                "from_parent"
-            ]
-        }
-    },
-    "/iocs/queries/ioc-types/v1": {
-        "get": {
-            "query": [
-                "offset",
-                "limit"
-            ]
-        }
-    },
-    "/iocs/queries/platforms/v1": {
-        "get": {
-            "query": [
-                "offset",
-                "limit"
-            ]
-        }
-    },
-    "/iocs/queries/severities/v1": {
-        "get": {
-            "query": [
-                "offset",
-                "limit"
-            ]
-        }
-    },
-    "/kubernetes-protection/entities/accounts/aws/v1": {
-        "get": {
-            "query": [
-                "ids",
-                "is_horizon_acct",
-                "status",
-                "limit",
-                "offset"
-            ]
-        },
-        "post": {
-            "body": {
-                "resources": [
-                    "account_id",
-                    "region"
-                ]
-            }
-        },
-        "delete": {
-            "query": [
-                "ids"
-            ]
-        },
-        "patch": {
-            "query": [
-                "ids",
-                "region"
-            ]
-        }
-    },
-    "/kubernetes-protection/entities/accounts/azure/v1": {
-        "get": {
-            "query": [
-                "ids",
-                "subscription_id",
-                "status",
-                "is_horizon_acct",
-                "limit",
-                "offset"
-            ]
-        },
-        "post": {
-            "body": {
-                "resources": [
-                    "subscription_id",
-                    "tenant_id"
-                ]
-            }
-        },
-        "delete": {
-            "query": [
-                "ids"
-            ]
-        }
-    },
-    "/kubernetes-protection/entities/cloud_cluster/v1": {
-        "get": {
-            "query": [
-                "locations",
-                "ids",
-                "cluster_service",
-                "cluster_status",
-                "limit",
-                "offset"
-            ]
-        }
-    },
-    "/kubernetes-protection/entities/cloud-locations/v1": {
-        "get": {
-            "query": [
-                "clouds"
-            ]
-        }
-    },
-    "/kubernetes-protection/entities/config/azure/v1": {
-        "get": {
-            "query": [
-                "ids",
-                "limit",
-                "offset"
-            ]
-        }
-    },
-    "/kubernetes-protection/entities/gen/scripts/v1": {
-        "get": {}
-    },
-    "/kubernetes-protection/entities/integration/agent/v1": {
-        "get": {
-            "query": [
-                "cluster_name",
-                "is_self_managed_cluster"
-            ]
-        }
-    },
-    "/kubernetes-protection/entities/kubernetes/clusters/v1": {
-        "get": {
-            "query": [
-                "cluster_names",
-                "status",
-                "account_ids",
-                "locations",
-                "cluster_service",
-                "limit",
-                "offset"
-            ]
-        }
-    },
-    "/kubernetes-protection/entities/scan/trigger/v1": {
-        "post": {
-            "query": [
-                "scan_type"
-            ]
-        }
-    },
-    "/kubernetes-protection/entities/service-principal/azure/v1": {
-        "patch": {
-            "query": [
-                "id",
-                "client_id"
-            ]
-        }
-    },
-    "/kubernetes-protection/entities/tenants/azure/v1": {
-        "get": {
-            "query": [
-                "ids",
-                "status",
-                "limit",
-                "offset"
-            ]
-        }
-    },
-    "/kubernetes-protection/entities/user-script/azure/v1": {
-        "get": {
-            "query": [
-                "id",
-                "subscription_id"
-            ]
-        }
-    },
-    "/loggingapi/combined/repos/v1": {
-        "get": {
-            "query": [
-                "check_test_data"
-            ]
-        }
-    },
-    "/loggingapi/entities/saved-searches/execute/v1": {
-        "get": {
-            "query": [
-                "job_id",
-                "app_id",
-                "infer_json_types",
-                "job_status_only",
-                "limit",
-                "match_response_schema",
-                "metadata",
-                "offset"
-            ]
-        }
-    },
-    "/loggingapi/entities/views/v1": {
-        "get": {
-            "query": [
-                "check_test_data"
-            ]
-        }
-    },
-    "/malquery/aggregates/quotas/v1": {
-        "get": {}
-    },
-    "/malquery/entities/download-files/v1": {
-        "get": {
-            "query": [
-                "ids"
-            ]
-        }
-    },
-    "/malquery/entities/metadata/v1": {
-        "get": {
-            "query": [
-                "ids"
-            ]
-        }
-    },
-    "/malquery/entities/requests/v1": {
-        "get": {
-            "query": [
-                "ids"
-            ]
-        }
-    },
-    "/malquery/entities/samples-multidownload/v1": {
-        "post": {
-            "body": {
-                "root": [
-                    "samples"
-                ]
-            }
-        }
-    },
-    "/message-center/entities/case-activities/GET/v1": {
-        "post": {
-            "body": {
-                "root": [
-                    "ids"
-                ]
-            }
-        }
-    },
-    "/message-center/entities/case-activity/v1": {
-        "post": {
-            "body": {
-                "root": [
-                    "body",
-                    "case_id",
-                    "type",
-                    "user_uuid"
-                ]
-            }
-        }
-    },
-    "/message-center/entities/case-attachment/v1": {
-        "get": {
-            "query": [
-                "id"
-            ]
-        },
-        "post": {
-            "formdata": [
-                "case_id",
-                "user_uuid",
-                "file"
-            ]
-        }
-    },
-    "/message-center/entities/cases/GET/v1": {
-        "post": {
-            "body": {
-                "root": [
-                    "ids"
-                ]
-            }
-        }
-    },
-    "/message-center/queries/case-activities/v1": {
-        "get": {
-            "query": [
-                "limit",
-                "sort",
-                "filter",
-                "offset",
-                "case_id"
-            ]
-        }
-    },
-    "/message-center/queries/cases/v1": {
-        "get": {
-            "query": [
-                "limit",
-                "sort",
-                "filter",
-                "offset"
-            ]
-        }
-    },
-    "/mssp/entities/children/GET/v2": {
-        "post": {
-            "body": {
-                "root": [
-                    "ids"
-                ]
-            }
-        }
-    },
-    "/mssp/entities/cid-group-members/v1": {
-        "post": {
-            "body": {
-                "resources": [
-                    "cid_group_id",
-                    "cids"
-                ]
-            }
-        }
-    },
-    "/mssp/entities/cid-group-members/v2": {
-        "get": {
-            "query": [
-                "ids"
-            ]
-        },
-        "delete": {
-            "body": {
-                "resources": [
-                    "cid_group_id",
-                    "cids"
-                ]
-            }
-        }
-    },
-    "/mssp/entities/cid-groups/v1": {
-        "post": {
-            "body": {
-                "resources": [
-                    "cid",
-                    "cid_group_id",
-                    "description",
-                    "is_default",
-                    "name"
-                ]
-            }
-        },
-        "delete": {
-            "query": [
-                "cid_group_ids"
-            ]
-        },
-        "patch": {
-            "body": {
-                "resources": [
-                    "cid",
-                    "cid_group_id",
-                    "description",
-                    "is_default",
-                    "name"
-                ]
-            }
-        }
-    },
-    "/mssp/entities/cid-groups/v2": {
-        "get": {
-            "query": [
-                "ids"
-            ]
-        }
-    },
-    "/mssp/entities/mssp-roles/v1": {
-        "get": {
-            "query": [
-                "ids"
-            ]
-        },
-        "post": {
-            "body": {
-                "resources": [
-                    "cid_group_id",
-                    "id",
-                    "role_ids",
-                    "user_group_id"
-                ]
-            }
-        },
-        "delete": {
-            "body": {
-                "resources": [
-                    "cid_group_id",
-                    "id",
-                    "role_ids",
-                    "user_group_id"
-                ]
-            }
-        }
-    },
-    "/mssp/entities/user-group-members/v1": {
-        "post": {
-            "body": {
-                "resources": [
-                    "user_group_id",
-                    "user_uuids"
-                ]
-            }
-        },
-        "delete": {
-            "body": {
-                "resources": [
-                    "user_group_id",
-                    "user_uuids"
-                ]
-            }
-        }
-    },
-    "/mssp/entities/user-group-members/v2": {
-        "get": {
-            "query": [
-                "ids"
-            ]
-        }
-    },
-    "/mssp/entities/user-groups/v1": {
-        "post": {
-            "body": {
-                "resources": [
-                    "cid",
-                    "description",
-                    "name",
-                    "user_group_id"
-                ]
-            }
-        },
-        "delete": {
-            "query": [
-                "user_group_ids"
-            ]
-        },
-        "patch": {
-            "body": {
-                "resources": [
-                    "cid",
-                    "description",
-                    "name",
-                    "user_group_id"
-                ]
-            }
-        }
-    },
-    "/mssp/entities/user-groups/v2": {
-        "get": {
-            "query": [
-                "ids"
-            ]
-        }
-    },
-    "/mssp/queries/children/v1": {
-        "get": {
-            "query": [
-                "filter",
-                "sort",
-                "offset",
-                "limit"
-            ]
-        }
-    },
-    "/mssp/queries/cid-group-members/v1": {
-        "get": {
-            "query": [
-                "cid",
-                "sort",
-                "offset",
-                "limit"
-            ]
-        }
-    },
-    "/mssp/queries/cid-groups/v1": {
-        "get": {
-            "query": [
-                "name",
-                "sort",
-                "offset",
-                "limit"
-            ]
-        }
-    },
-    "/mssp/queries/mssp-roles/v1": {
-        "get": {
-            "query": [
-                "user_group_id",
-                "cid_group_id",
-                "role_id",
-                "sort",
-                "offset",
-                "limit"
-            ]
-        }
-    },
-    "/mssp/queries/user-group-members/v1": {
-        "get": {
-            "query": [
-                "user_uuid",
-                "sort",
-                "offset",
-                "limit"
-            ]
-        }
-    },
-    "/mssp/queries/user-groups/v1": {
-        "get": {
-            "query": [
-                "name",
-                "sort",
-                "offset",
-                "limit"
-            ]
-        }
-    },
-    "/ods/entities/malicious-files/v1": {
-        "get": {
-            "query": [
-                "ids"
-            ]
-        }
-    },
-    "/ods/entities/scan-control-actions/cancel/v1": {
-        "post": {
-            "body": {
-                "root": [
-                    "ids"
-                ]
-            }
-        }
-    },
-    "/ods/entities/scan-hosts/v1": {
-        "get": {
-            "query": [
-                "ids"
-            ]
-        }
-    },
-    "/ods/entities/scans/v1": {
-        "post": {
-            "body": {
-                "root": [
-                    "cloud_ml_level_detection",
-                    "cloud_ml_level_prevention",
-                    "cpu_priority",
-                    "description",
-                    "endpoint_notification",
-                    "file_paths",
-                    "host_groups",
-                    "hosts",
-                    "initiated_from",
-                    "max_duration",
-                    "pause_duration",
-                    "quarantine",
-                    "scan_exclusions",
-                    "scan_inclusions",
-                    "sensor_ml_level_detection",
-                    "sensor_ml_level_prevention"
-                ]
-            }
-        }
-    },
-    "/ods/entities/scans/v2": {
-        "get": {
-            "query": [
-                "ids"
-            ]
-        }
-    },
-    "/ods/entities/scheduled-scans/v1": {
-        "get": {
-            "query": [
-                "ids"
-            ]
-        }
-    },
-    "/ods/queries/malicious-files/v1": {
-        "get": {
-            "query": [
-                "filter",
-                "offset",
-                "limit",
-                "sort"
-            ]
-        }
-    },
-    "/ods/queries/scan-hosts/v1": {
-        "get": {
-            "query": [
-                "filter",
-                "offset",
-                "limit",
-                "sort"
-            ]
-        }
-    },
-    "/ods/queries/scans/v1": {
-        "get": {
-            "query": [
-                "filter",
-                "offset",
-                "limit",
-                "sort"
-            ]
-        }
-    },
-    "/ods/queries/scheduled-scans/v1": {
-        "get": {
-            "query": [
-                "filter",
-                "offset",
-                "limit",
-                "sort"
-            ]
-        }
-    },
-    "/overwatch-dashboards/aggregates/detections-global-counts/v1": {
-        "get": {
-            "query": [
-                "filter"
-            ]
-        }
-    },
-    "/overwatch-dashboards/aggregates/incidents-global-counts/v1": {
-        "get": {
-            "query": [
-                "filter"
-            ]
-        }
-    },
-    "/overwatch-dashboards/aggregates/ow-events-global-counts/v1": {
-        "get": {
-            "query": [
-                "filter"
-            ]
-        }
-    },
-    "/plugins/combined/configs/v1": {
-        "get": {
-            "query": [
-                "filter",
-                "limit",
-                "offset",
-                "sort"
-            ]
-        }
-    },
-    "/policy/combined/content-update/v1": {
-        "get": {
-            "query": [
-                "filter",
-                "offset",
-                "limit",
-                "sort"
-            ]
-        }
-    },
-    "/policy/combined/content-update-members/v1": {
-        "get": {
-            "query": [
-                "id",
-                "filter",
-                "offset",
-                "limit",
-                "sort"
-            ]
-        }
-    },
-    "/policy/combined/device-control-members/v1": {
-        "get": {
-            "query": [
-                "id",
-                "filter",
-                "offset",
-                "limit",
-                "sort"
-            ]
-        }
-    },
-    "/policy/combined/device-control/v1": {
-        "get": {
-            "query": [
-                "filter",
-                "offset",
-                "limit",
-                "sort"
-            ]
-        }
-    },
-    "/policy/combined/firewall-members/v1": {
-        "get": {
-            "query": [
-                "id",
-                "filter",
-                "offset",
-                "limit",
-                "sort"
-            ]
-        }
-    },
-    "/policy/combined/firewall/v1": {
-        "get": {
-            "query": [
-                "filter",
-                "offset",
-                "limit",
-                "sort"
-            ]
-        }
-    },
-    "/policy/combined/prevention-members/v1": {
-        "get": {
-            "query": [
-                "id",
-                "filter",
-                "offset",
-                "limit",
-                "sort"
-            ]
-        }
-    },
-    "/policy/combined/prevention/v1": {
-        "get": {
-            "query": [
-                "filter",
-                "offset",
-                "limit",
-                "sort"
-            ]
-        }
-    },
-    "/policy/combined/response-members/v1": {
-        "get": {
-            "query": [
-                "id",
-                "filter",
-                "offset",
-                "limit",
-                "sort"
-            ]
-        }
-    },
-    "/policy/combined/response/v1": {
-        "get": {
-            "query": [
-                "filter",
-                "offset",
-                "limit",
-                "sort"
-            ]
-        }
-    },
-    "/policy/combined/reveal-uninstall-token/v1": {
-        "post": {
-            "body": {
-                "root": [
-                    "audit_message",
-                    "device_id"
-                ]
-            }
-        }
-    },
-    "/policy/combined/sensor-update-builds/v1": {
-        "get": {
-            "query": [
-                "platform",
-                "stage"
-            ]
-        }
-    },
-    "/policy/combined/sensor-update-kernels/v1": {
-        "get": {
-            "query": [
-                "filter",
-                "offset",
-                "limit"
-            ]
-        }
-    },
-    "/policy/combined/sensor-update-members/v1": {
-        "get": {
-            "query": [
-                "id",
-                "filter",
-                "offset",
-                "limit",
-                "sort"
-            ]
-        }
-    },
-    "/policy/combined/sensor-update/v2": {
-        "get": {
-            "query": [
-                "filter",
-                "offset",
-                "limit",
-                "sort"
-            ]
-        }
-    },
-    "/policy/entities/content-update/v1": {
-        "delete": {
-            "query": [
-                "ids"
-            ]
-        },
-        "get": {
-            "query": [
-                "ids"
-            ]
-        },
-        "patch": {
-            "body": {
-                "resources": [
-                    "description",
-                    "id",
-                    "name",
-                    "settings"
-                ]
-            }
-        },
-        "post": {
-            "body": {
-                "resources": [
-                    "description",
-                    "name",
-                    "settings"
-                ]
-            }
-        }
-    },
-    "/policy/entities/content-update-precedence/v1": {
-        "post": {
-            "body": {
-                "root": [
-                    "ids"
-                ]
-            }
-        }
-    },
-    "/policy/entities/default-device-control/v1": {
-        "get": {},
-        "patch": {
-            "body": {
-                "custom_notifications": [
-                    "blocked_notification",
-                    "restricted_notification"
-                ]
-            }
-        }
-    },
-    "/policy/entities/device-control-precedence/v1": {
-        "post": {
-            "body": {
-                "root": [
-                    "ids",
-                    "platform_name"
-                ]
-            }
-        }
-    },
-    "/policy/entities/device-control/v1": {
-        "get": {
-            "query": [
-                "ids"
-            ]
-        },
-        "post": {
-            "body": {
-                "resources": [
-                    "clone_id",
-                    "description",
-                    "name",
-                    "platform_name",
-                    "settings"
-                ]
-            }
-        },
-        "delete": {
-            "query": [
-                "ids"
-            ]
-        },
-        "patch": {
-            "body": {
-                "resources": [
-                    "description",
-                    "id",
-                    "name",
-                    "settings"
-                ]
-            }
-        }
-    },
-    "/policy/entities/firewall-precedence/v1": {
-        "post": {
-            "body": {
-                "root": [
-                    "ids",
-                    "platform_name"
-                ]
-            }
-        }
-    },
-    "/policy/entities/firewall/v1": {
-        "get": {
-            "query": [
-                "ids"
-            ]
-        },
-        "post": {
-            "body": {
-                "resources": [
-                    "clone_id",
-                    "description",
-                    "name",
-                    "platform_name"
-                ]
-            },
-            "query": [
-                "clone_id"
-            ]
-        },
-        "delete": {
-            "query": [
-                "ids"
-            ]
-        },
-        "patch": {
-            "body": {
-                "resources": [
-                    "description",
-                    "id",
-                    "name"
-                ]
-            }
-        }
-    },
-    "/policy/entities/ioa-exclusions/v1": {
-        "get": {
-            "query": [
-                "ids"
-            ]
-        },
-        "post": {
-            "body": {
-                "root": [
-                    "cl_regex",
-                    "comment",
-                    "description",
-                    "detection_json",
-                    "groups",
-                    "ifn_regex",
-                    "name",
-                    "pattern_id",
-                    "pattern_name"
-                ]
-            }
-        },
-        "delete": {
-            "query": [
-                "ids",
-                "comment"
-            ]
-        },
-        "patch": {
-            "body": {
-                "root": [
-                    "cl_regex",
-                    "comment",
-                    "description",
-                    "detection_json",
-                    "groups",
-                    "id",
-                    "ifn_regex",
-                    "name",
-                    "pattern_id",
-                    "pattern_name"
-                ]
-            }
-        }
-    },
-    "/policy/entities/ml-exclusions/v1": {
-        "get": {
-            "query": [
-                "ids"
-            ]
-        },
-        "post": {
-            "body": {
-                "root": [
-                    "comment",
-                    "excluded_from",
-                    "groups",
-                    "value"
-                ]
-            }
-        },
-        "delete": {
-            "query": [
-                "ids",
-                "comment"
-            ]
-        },
-        "patch": {
-            "body": {
-                "root": [
-                    "comment",
-                    "groups",
-                    "id",
-                    "is_descendant_process",
-                    "value"
-                ]
-            }
-        }
-    },
-    "/policy/entities/prevention-precedence/v1": {
-        "post": {
-            "body": {
-                "root": [
-                    "ids",
-                    "platform_name"
-                ]
-            }
-        }
-    },
-    "/policy/entities/prevention/v1": {
-        "get": {
-            "query": [
-                "ids"
-            ]
-        },
-        "post": {
-            "body": {
-                "resources": [
-                    "clone_id",
-                    "description",
-                    "name",
-                    "platform_name",
-                    "settings"
-                ]
-            }
-        },
-        "delete": {
-            "query": [
-                "ids"
-            ]
-        },
-        "patch": {
-            "body": {
-                "resources": [
-                    "description",
-                    "id",
-                    "name",
-                    "settings"
-                ]
-            }
-        }
-    },
-    "/policy/entities/response-precedence/v1": {
-        "post": {
-            "body": {
-                "root": [
-                    "ids",
-                    "platform_name"
-                ]
-            }
-        }
-    },
-    "/policy/entities/response/v1": {
-        "get": {
-            "query": [
-                "ids"
-            ]
-        },
-        "post": {
-            "body": {
-                "resources": [
-                    "clone_id",
-                    "description",
-                    "name",
-                    "platform_name",
-                    "settings"
-                ]
-            }
-        },
-        "delete": {
-            "query": [
-                "ids"
-            ]
-        },
-        "patch": {
-            "body": {
-                "resources": [
-                    "description",
-                    "id",
-                    "name",
-                    "settings"
-                ]
-            }
-        }
-    },
-    "/policy/entities/sensor-update-precedence/v1": {
-        "post": {
-            "body": {
-                "root": [
-                    "ids",
-                    "platform_name"
-                ]
-            }
-        }
-    },
-    "/policy/entities/sensor-update/v1": {
-        "delete": {
-            "query": [
-                "ids"
-            ]
-        }
-    },
-    "/policy/entities/sensor-update/v2": {
-        "get": {
-            "query": [
-                "ids"
-            ]
-        },
-        "post": {
-            "body": {
-                "resources": [
-                    "description",
-                    "name",
-                    "platform_name",
-                    "settings"
-                ]
-            }
-        },
-        "patch": {
-            "body": {
-                "resources": [
-                    "description",
-                    "id",
-                    "name",
-                    "settings"
-                ]
-            }
-        }
-    },
-    "/policy/entities/sv-exclusions/v1": {
-        "get": {
-            "query": [
-                "ids"
-            ]
-        },
-        "post": {
-            "body": {
-                "root": [
-                    "comment",
-                    "groups",
-                    "is_descendant_process",
-                    "value"
-                ]
-            }
-        },
-        "delete": {
-            "query": [
-                "ids",
-                "comment"
-            ]
-        },
-        "patch": {
-            "body": {
-                "root": [
-                    "comment",
-                    "groups",
-                    "id",
-                    "is_descendant_process",
-                    "value"
-                ]
-            }
-        }
-    },
-    "/policy/queries/content-update/v1": {
-        "get": {
-            "query": [
-                "filter",
-                "offset",
-                "limit",
-                "sort"
-            ]
-        }
-    },
-    "/policy/queries/content-update-members/v1": {
-        "get": {
-            "query": [
-                "id",
-                "filter",
-                "offset",
-                "limit",
-                "sort"
-            ]
-        }
-    },
-    "/policy/queries/device-control-members/v1": {
-        "get": {
-            "query": [
-                "id",
-                "filter",
-                "offset",
-                "limit",
-                "sort"
-            ]
-        }
-    },
-    "/policy/queries/device-control/v1": {
-        "get": {
-            "query": [
-                "filter",
-                "offset",
-                "limit",
-                "sort"
-            ]
-        }
-    },
-    "/policy/queries/firewall-members/v1": {
-        "get": {
-            "query": [
-                "id",
-                "filter",
-                "offset",
-                "limit",
-                "sort"
-            ]
-        }
-    },
-    "/policy/queries/firewall/v1": {
-        "get": {
-            "query": [
-                "filter",
-                "offset",
-                "limit",
-                "sort"
-            ]
-        }
-    },
-    "/policy/queries/ioa-exclusions/v1": {
-        "get": {
-            "query": [
-                "filter",
-                "ifn_regex",
-                "cl_regex",
-                "offset",
-                "limit",
-                "sort"
-            ]
-        }
-    },
-    "/policy/queries/ml-exclusions/v1": {
-        "get": {
-            "query": [
-                "filter",
-                "offset",
-                "limit",
-                "sort"
-            ]
-        }
-    },
-    "/policy/queries/prevention-members/v1": {
-        "get": {
-            "query": [
-                "id",
-                "filter",
-                "offset",
-                "limit",
-                "sort"
-            ]
-        }
-    },
-    "/policy/queries/prevention/v1": {
-        "get": {
-            "query": [
-                "filter",
-                "offset",
-                "limit",
-                "sort"
-            ]
-        }
-    },
-    "/policy/queries/response-members/v1": {
-        "get": {
-            "query": [
-                "id",
-                "filter",
-                "offset",
-                "limit",
-                "sort"
-            ]
-        }
-    },
-    "/policy/queries/response/v1": {
-        "get": {
-            "query": [
-                "filter",
-                "offset",
-                "limit",
-                "sort"
-            ]
-        }
-    },
-    "/policy/queries/sensor-update-kernels/{distinct-field}/v1": {
-        "get": {
-            "query": [
-                "distinct-field",
-                "filter",
-                "offset",
-                "limit"
-            ]
-        }
-    },
-    "/policy/queries/sensor-update-members/v1": {
-        "get": {
-            "query": [
-                "id",
-                "filter",
-                "offset",
-                "limit",
-                "sort"
-            ]
-        }
-    },
-    "/policy/queries/sensor-update/v1": {
-        "get": {
-            "query": [
-                "filter",
-                "offset",
-                "limit",
-                "sort"
-            ]
-        }
-    },
-    "/policy/queries/sv-exclusions/v1": {
-        "get": {
-            "query": [
-                "filter",
-                "offset",
-                "limit",
-                "sort"
-            ]
-        }
-    },
-    "/processes/entities/processes/v1": {
-        "get": {
-            "query": [
-                "ids"
-            ]
-        }
-    },
-    "/quarantine/aggregates/action-update-count/v1": {
-        "get": {
-            "query": [
-                "filter"
-            ]
-        }
-    },
-    "/quarantine/entities/quarantined-files/GET/v1": {
-        "post": {
-            "body": {
-                "root": [
-                    "ids"
-                ]
-            }
-        }
-    },
-    "/quarantine/entities/quarantined-files/v1": {
-        "patch": {
-            "body": {
-                "root": [
-                    "action",
-                    "comment",
-                    "ids"
-                ]
-            }
-        }
-    },
-    "/quarantine/queries/quarantined-files/v1": {
-        "get": {
-            "query": [
-                "offset",
-                "limit",
-                "sort",
-                "filter",
-                "q"
-            ]
-        },
-        "patch": {
-            "body": {
-                "root": [
-                    "action",
-                    "comment",
-                    "filter",
-                    "q"
-                ]
-            }
-        }
-    },
-    "/quickscanpro/entities/files/v1": {
-        "delete": {
-            "query": [
-                "ids"
-            ]
-        },
-        "post": {
-            "formdata": [
-                "file",
-                "scan"
-            ]
-        }
-    },
-    "/quickscanpro/entities/scans/v1": {
-        "delete": {
-            "query": [
-                "ids"
-            ]
-        },
-        "get": {
-            "query": [
-                "ids"
-            ]
-        },
-        "post": {
-            "body": {
-                "resources": [
-                    "sha256"
-                ]
-            }
-        }
-    },
-    "/quickscanpro/queries/scans/v1": {
-        "get": {
-            "query": [
-                "filter",
-                "offset",
-                "limit",
-                "sort"
-            ]
-        }
-    },
-    "/real-time-response-audit/combined/sessions/v1": {
-        "get": {
-            "query": [
-                "filter",
-                "sort",
-                "limit",
-                "offset",
-                "with_command_info"
-            ]
-        }
-    },
-    "/real-time-response/combined/batch-active-responder-command/v1": {
-        "post": {
-            "body": {
-                "root": [
-                    "base_command",
-                    "batch_id",
-                    "command_string",
-                    "optional_hosts",
-                    "persist_all"
-                ]
-            },
-            "query": [
-                "timeout",
-                "timeout_duration",
-                "host_timeout_duration"
-            ]
-        }
-    },
-    "/real-time-response/combined/batch-command/v1": {
-        "post": {
-            "body": {
-                "root": [
-                    "base_command",
-                    "batch_id",
-                    "command_string",
-                    "optional_hosts",
-                    "persist_all"
-                ]
-            },
-            "query": [
-                "timeout",
-                "timeout_duration",
-                "host_timeout_duration"
-            ]
-        }
-    },
-    "/real-time-response/combined/batch-get-command/v1": {
-        "get": {
-            "query": [
-                "timeout",
-                "timeout_duration",
-                "batch_get_cmd_req_id"
-            ]
-        },
-        "post": {
-            "body": {
-                "root": [
-                    "batch_id",
-                    "file_path",
-                    "optional_hosts"
-                ]
-            },
-            "query": [
-                "timeout",
-                "timeout_duration",
-                "host_timeout_duration"
-            ]
-        }
-    },
-    "/real-time-response/combined/batch-init-session/v1": {
-        "post": {
-            "body": {
-                "root": [
-                    "existing_batch_id",
-                    "host_ids",
-                    "queue_offline"
-                ]
-            },
-            "query": [
-                "timeout",
-                "timeout_duration",
-                "host_timeout_duration"
-            ]
-        }
-    },
-    "/real-time-response/combined/batch-refresh-session/v1": {
-        "post": {
-            "body": {
-                "root": [
-                    "batch_id",
-                    "hosts_to_remove"
-                ]
-            },
-            "query": [
-                "timeout",
-                "timeout_duration"
-            ]
-        }
-    },
-    "/real-time-response/entities/active-responder-command/v1": {
-        "get": {
-            "query": [
-                "cloud_request_id",
-                "sequence_id"
-            ]
-        },
-        "post": {
-            "body": {
-                "root": [
-                    "base_command",
-                    "command_string",
-                    "device_id",
-                    "id",
-                    "persist",
-                    "session_id"
-                ]
-            }
-        }
-    },
-    "/real-time-response/entities/admin-command/v1": {
-        "get": {
-            "query": [
-                "cloud_request_id",
-                "sequence_id"
-            ]
-        }
-    },
-    "/real-time-response/entities/command/v1": {
-        "get": {
-            "query": [
-                "cloud_request_id",
-                "sequence_id"
-            ]
-        },
-        "post": {
-            "body": {
-                "root": [
-                    "base_command",
-                    "command_string",
-                    "device_id",
-                    "id",
-                    "persist",
-                    "session_id"
-                ]
-            }
-        }
-    },
-    "/real-time-response/entities/extracted-file-contents/v1": {
-        "get": {
-            "query": [
-                "session_id",
-                "sha256",
-                "filename"
-            ]
-        }
-    },
-    "/real-time-response/entities/falcon-scripts/v1": {
-        "get": {
-            "query": [
-                "ids"
-            ]
-        }
-    },
-    "/real-time-response/entities/file/v2": {
-        "get": {
-            "query": [
-                "session_id"
-            ]
-        },
-        "delete": {
-            "query": [
-                "ids",
-                "session_id"
-            ]
-        }
-    },
-    "/real-time-response/entities/put-files/v1": {
-        "post": {
-            "formdata": [
-                "file",
-                "description",
-                "name",
-                "comments_for_audit_log"
-            ]
-        },
-        "delete": {
-            "query": [
-                "ids"
-            ]
-        }
-    },
-    "/real-time-response/entities/put-files/v2": {
-        "get": {
-            "query": [
-                "ids"
-            ]
-        }
-    },
-    "/real-time-response/entities/queued-sessions/command/v1": {
-        "delete": {
-            "query": [
-                "session_id",
-                "cloud_request_id"
-            ]
-        }
-    },
-    "/real-time-response/entities/queued-sessions/GET/v1": {
-        "post": {
-            "body": {
-                "root": [
-                    "ids"
-                ]
-            }
-        }
-    },
-    "/real-time-response/entities/refresh-session/v1": {
-        "post": {
-            "body": {
-                "root": [
-                    "device_id",
-                    "origin",
-                    "queue_offline"
-                ]
-            }
-        }
-    },
-    "/real-time-response/entities/scripts/v1": {
-        "post": {
-            "formdata": [
-                "file",
-                "description",
-                "name",
-                "comments_for_audit_log",
-                "permission_type",
-                "content",
-                "platform"
-            ]
-        },
-        "delete": {
-            "query": [
-                "ids"
-            ]
-        },
-        "patch": {
-            "formdata": [
-                "id",
-                "file",
-                "description",
-                "name",
-                "comments_for_audit_log",
-                "permission_type",
-                "content",
-                "platform"
-            ]
-        }
-    },
-    "/real-time-response/entities/scripts/v2": {
-        "get": {
-            "query": [
-                "ids"
-            ]
-        }
-    },
-    "/real-time-response/entities/sessions/GET/v1": {
-        "post": {
-            "body": {
-                "root": [
-                    "ids"
-                ]
-            }
-        }
-    },
-    "/real-time-response/entities/sessions/v1": {
-        "post": {
-            "body": {
-                "root": [
-                    "device_id",
-                    "origin",
-                    "queue_offline"
-                ]
-            },
-            "query": [
-                "timeout",
-                "timeout_duration"
-            ]
-        },
-        "delete": {
-            "query": [
-                "session_id"
-            ]
-        }
-    },
-    "/real-time-response/queries/falcon-scripts/v1": {
-        "get": {
-            "query": [
-                "filter",
-                "offset",
-                "limit",
-                "sort"
-            ]
-        }
-    },
-    "/real-time-response/queries/put-files/v1": {
-        "get": {
-            "query": [
-                "filter",
-                "offset",
-                "limit",
-                "sort"
-            ]
-        }
-    },
-    "/real-time-response/queries/scripts/v1": {
-        "get": {
-            "query": [
-                "filter",
-                "offset",
-                "limit",
-                "sort"
-            ]
-        }
-    },
-    "/real-time-response/queries/sessions/v1": {
-        "get": {
-            "query": [
-                "offset",
-                "limit",
-                "sort",
-                "filter"
-            ]
-        }
-    },
-    "/recon/aggregates/rules-preview/GET/v1": {
-        "post": {
-            "body": {
-                "root": [
-                    "filter",
-                    "topic"
-                ]
-            }
-        }
-    },
-    "/recon/entities/actions/v1": {
-        "get": {
-            "query": [
-                "ids"
-            ]
-        },
-        "post": {
-            "body": {
-                "actions": [
-                    "content_format",
-                    "frequency",
-                    "recipients",
-                    "trigger_matchless",
-                    "type"
-                ],
-                "root": [
-                    "rule_id"
-                ]
-            }
-        },
-        "delete": {
-            "query": [
-                "id"
-            ]
-        },
-        "patch": {
-            "body": {
-                "root": [
-                    "content_format",
-                    "frequency",
-                    "id",
-                    "recipients",
-                    "status",
-                    "trigger_matchless"
-                ]
-            }
-        }
-    },
-    "/recon/entities/export-files/v1": {
-        "get": {
-            "query": [
-                "id"
-            ]
-        }
-    },
-    "/recon/entities/exports/v1": {
-        "get": {
-            "query": [
-                "ids"
-            ]
-        },
-        "post": {
-            "body": {
-                "root": [
-                    "entity",
-                    "export_type",
-                    "filter",
-                    "human_readable",
-                    "sort"
-                ]
-            }
-        },
-        "delete": {
-            "query": [
-                "ids"
-            ]
-        }
-    },
-    "/recon/entities/notifications-detailed-translated/v1": {
-        "get": {
-            "query": [
-                "ids"
-            ]
-        }
-    },
-    "/recon/entities/notifications-detailed/v1": {
-        "get": {
-            "query": [
-                "ids"
-            ]
-        }
-    },
-    "/recon/entities/notifications-exposed-data-records/v1": {
-        "get": {
-            "query": [
-                "ids"
-            ]
-        }
-    },
-    "/recon/entities/notifications-translated/v1": {
-        "get": {
-            "query": [
-                "ids"
-            ]
-        }
-    },
-    "/recon/entities/notifications/v1": {
-        "get": {
-            "query": [
-                "ids"
-            ]
-        },
-        "delete": {
-            "query": [
-                "ids"
-            ]
-        },
-        "patch": {
-            "body": {
-                "root": [
-                    "assigned_to_uuid",
-                    "id",
-                    "idp_send_status",
-                    "message",
-                    "status"
-                ]
-            }
-        }
-    },
-    "/recon/entities/rules/v1": {
-        "get": {
-            "query": [
-                "ids"
-            ]
-        },
-        "post": {
-            "body": {
-                "root": [
-                    "breach_monitor_only",
-                    "breach_monitoring_enabled",
-                    "filter",
-                    "match_on_tsq_result_types",
-                    "name",
-                    "originating_template_id",
-                    "permissions",
-                    "priority",
-                    "substring_matching_enabled",
-                    "topic"
-                ]
-            }
-        },
-        "delete": {
-            "query": [
-                "ids",
-                "notificationsDeletionRequested"
-            ]
-        },
-        "patch": {
-            "body": {
-                "root": [
-                    "breach_monitor_only",
-                    "breach_monitoring_enabled",
-                    "filter",
-                    "id",
-                    "match_on_tsq_result_types",
-                    "name",
-                    "permissions",
-                    "priority",
-                    "substring_matching_enabled"
-                ]
-            }
-        }
-    },
-    "/recon/queries/actions/v1": {
-        "get": {
-            "query": [
-                "offset",
-                "limit",
-                "sort",
-                "filter",
-                "q"
-            ]
-        }
-    },
-    "/recon/queries/notifications-exposed-data-records/v1": {
-        "get": {
-            "query": [
-                "offset",
-                "limit",
-                "sort",
-                "filter",
-                "q"
-            ]
-        }
-    },
-    "/recon/queries/notifications/v1": {
-        "get": {
-            "query": [
-                "offset",
-                "limit",
-                "sort",
-                "filter",
-                "q"
-            ]
-        }
-    },
-    "/recon/queries/rules/v1": {
-        "get": {
-            "query": [
-                "offset",
-                "limit",
-                "sort",
-                "filter",
-                "q",
-                "secondarySort"
-            ]
-        }
-    },
-    "/reports/entities/report-executions-download/v1": {
-        "get": {
-            "query": [
-                "ids"
-            ]
-        }
-    },
-    "/reports/entities/report-executions/v1": {
-        "get": {
-            "query": [
-                "ids"
-            ]
-        }
-    },
-    "/reports/entities/scheduled-reports/v1": {
-        "get": {
-            "query": [
-                "ids"
-            ]
-        }
-    },
-    "/reports/queries/report-executions/v1": {
-        "get": {
-            "query": [
-                "sort",
-                "filter",
-                "q",
-                "offset",
-                "limit"
-            ]
-        }
-    },
-    "/reports/queries/scheduled-reports/v1": {
-        "get": {
-            "query": [
-                "sort",
-                "filter",
-                "q",
-                "offset",
-                "limit"
-            ]
-        }
-    },
-    "/samples/entities/samples/v3": {
-        "get": {
-            "query": [
-                "ids",
-                "password_protected"
-            ]
-        },
-        "delete": {
-            "query": [
-                "ids"
-            ]
-        }
-    },
-    "/samples/queries/samples/GET/v1": {
-        "post": {
-            "body": {
-                "root": [
-                    "sha256s"
-                ]
-            }
-        }
-    },
-    "/sensors/combined/installers/v2": {
-        "get": {
-            "query": [
-                "offset",
-                "limit",
-                "sort",
-                "filter"
-            ]
-        }
-    },
-    "/sensors/entities/datafeed-actions/v1/{partition}": {
-        "post": {
-            "query": [
-                "action_name",
-                "appId",
-                "partition"
-            ]
-        }
-    },
-    "/sensors/entities/datafeed/v2": {
-        "get": {
-            "query": [
-                "appId",
-                "format"
-            ]
-        }
-    },
-    "/sensors/entities/download-installer/v2": {
-        "get": {
-            "query": [
-                "id"
-            ]
-        }
-    },
-    "/sensors/entities/installers/v2": {
-        "get": {
-            "query": [
-                "ids"
-            ]
-        }
-    },
-    "/sensors/queries/installers/v2": {
-        "get": {
-            "query": [
-                "offset",
-                "limit",
-                "sort",
-                "filter"
-            ]
-        }
-    },
-    "/settings/entities/policy-details/v2": {
-        "get": {
-            "query": [
-                "ids"
-            ]
-        }
-    },
-    "/settings/entities/policy/v1": {
-        "get": {
-            "query": [
-                "service",
-                "policy-id",
-                "cloud-platform"
-            ]
-        },
-        "patch": {
-            "body": {
-                "resources": [
-                    "account_id",
-                    "account_ids",
-                    "enabled",
-                    "policy_id",
-                    "regions",
-                    "severity",
-                    "tag_excluded"
-                ]
-            }
-        }
-    },
-    "/settings/scan-schedule/v1": {
-        "get": {
-            "query": [
-                "cloud-platform"
-            ]
-        },
-        "post": {
-            "body": {
-                "resources": [
-                    "cloud_platform",
-                    "next_scan_timestamp",
-                    "scan_interval",
-                    "scan_schedule"
-                ]
-            }
-        }
-    },
-    "/snapshots/combined/deployments/v1": {
-        "get": {
-            "query": [
-                "filter",
-                "limit",
-                "offset",
-                "sort"
-            ]
-        }
-    },
-    "/snapshots/entities/accounts/v1": {
-        "post": {
-            "body": {
-                "aws_accounts": [
-                    "account_number",
-                    "batch_regions",
-                    "iam_external_id",
-                    "iam_role_arn",
-                    "kms_alias",
-                    "processing_account"
-                ]
-            }
-        }
-    },
-    "/snapshots/entities/deployments/v1": {
-        "get": {
-            "query": [
-                "ids"
-            ]
-        },
-        "post": {
-            "body": {
-                "resources": [
-                    "account_id",
-                    "asset_identifier",
-                    "cloud_provider",
-                    "region"
-                ]
-            }
-        }
-    },
-    "/snapshots/entities/scanreports/v1": {
-        "get": {
-            "query": [
-                "ids"
-            ]
-        }
-    },
-    "/spotlight/combined/evaluation-logic/v1": {
-        "get": {
-            "query": [
-                "after",
-                "limit",
-                "filter",
-                "sort"
-            ]
-        }
-    },
-    "/spotlight/combined/vulnerabilities/v1": {
-        "get": {
-            "query": [
-                "after",
-                "limit",
-                "sort",
-                "filter",
-                "facet"
-            ]
-        }
-    },
-    "/spotlight/entities/evaluation-logic/v1": {
-        "get": {
-            "query": [
-                "ids"
-            ]
-        }
-    },
-    "/spotlight/entities/remediations/v2": {
-        "get": {
-            "query": [
-                "ids"
-            ]
-        }
-    },
-    "/spotlight/entities/vulnerabilities/v2": {
-        "get": {
-            "query": [
-                "ids"
-            ]
-        }
-    },
-    "/spotlight/queries/evaluation-logic/v1": {
-        "get": {
-            "query": [
-                "after",
-                "limit",
-                "filter",
-                "sort"
-            ]
-        }
-    },
-    "/spotlight/queries/vulnerabilities/v1": {
-        "get": {
-            "query": [
-                "after",
-                "limit",
-                "sort",
-                "filter"
-            ]
-        }
-    },
-    "/threatgraph/combined/{vertex-type}/summary/v1": {
-        "get": {
-            "query": [
-                "vertex-type",
-                "ids",
-                "scope",
-                "nano"
-            ]
-        }
-    },
-    "/threatgraph/combined/edges/v1": {
-        "get": {
-            "query": [
-                "ids",
-                "limit",
-                "offset",
-                "edge_type",
-                "direction",
-                "scope",
-                "nano"
-            ]
-        }
-    },
-    "/threatgraph/combined/ran-on/v1": {
-        "get": {
-            "query": [
-                "value",
-                "type",
-                "limit",
-                "offset",
-                "nano"
-            ]
-        }
-    },
-    "/threatgraph/entities/{vertex-type}/v2": {
-        "get": {
-            "query": [
-                "vertex-type",
-                "ids",
-                "scope",
-                "nano"
-            ]
-        }
-    },
-    "/threatgraph/queries/edge-types/v1": {
-        "get": {}
-    },
-    "/ti/events/entities/events/GET/v2": {
-        "post": {
-            "body": {
-                "root": [
-                    "ids"
-                ]
-            }
-        }
-    },
-    "/ti/events/queries/events/v2": {
-        "get": {
-            "query": [
-                "offset",
-                "limit",
-                "sort",
-                "filter",
-                "q"
-            ]
-        }
-    },
-    "/ti/rules/entities/rules/GET/v2": {
-        "post": {
-            "body": {
-                "root": [
-                    "ids"
-                ]
-            }
-        }
-    },
-    "/ti/rules/queries/rules/v2": {
-        "get": {
-            "query": [
-                "offset",
-                "limit",
-                "sort",
-                "filter",
-                "q"
-            ]
-        }
-    },
-    "/user-management/combined/user-roles/v1": {
-        "get": {
-            "query": [
-                "user_uuid",
-                "cid",
-                "direct_only",
-                "filter",
-                "offset",
-                "limit",
-                "sort"
-            ]
-        }
-    },
-    "/user-management/entities/roles/v1": {
-        "get": {
-            "query": [
-                "cid",
-                "ids"
-            ]
-        }
-    },
-    "/user-management/entities/user-role-actions/v1": {
-        "post": {
-            "body": {
-                "root": [
-                    "action",
-                    "cid",
-                    "role_ids",
-                    "uuid",
-                    "expires_at"
-                ]
-            }
-        }
-    },
-    "/user-management/entities/users/GET/v1": {
-        "post": {
-            "body": {
-                "root": [
-                    "ids"
-                ]
-            }
-        }
-    },
-    "/user-management/entities/users/v1": {
-        "post": {
-            "body": {
-                "root": [
-                    "cid",
-                    "first_name",
-                    "last_name",
-                    "password",
-                    "uid"
-                ]
-            },
-            "query": [
-                "validate_only"
-            ]
-        },
-        "delete": {
-            "query": [
-                "user_uuid"
-            ]
-        },
-        "patch": {
-            "body": {
-                "root": [
-                    "first_name",
-                    "last_name"
-                ]
-            },
-            "query": [
-                "user_uuid"
-            ]
-        }
-    },
-    "/user-management/queries/roles/v1": {
-        "get": {
-            "query": [
-                "cid",
-                "user_uuid",
-                "action"
-            ]
-        }
-    },
-    "/user-management/queries/users/v1": {
-        "get": {
-            "query": [
-                "filter",
-                "offset",
-                "limit",
-                "sort"
-            ]
-        }
-    },
-    "/workflows/combined/activities/v1": {
-        "get": {
-            "query": [
-                "filter",
-                "offset",
-                "limit",
-                "sort"
-            ]
-        }
-    },
-    "/workflows/combined/definitions/v1": {
-        "get": {
-            "query": [
-                "filter",
-                "offset",
-                "limit",
-                "sort"
-            ]
-        }
-    },
-    "/workflows/combined/executions/v1": {
-        "get": {
-            "query": [
-                "filter",
-                "offset",
-                "limit",
-                "sort"
-            ]
-        }
-    },
-    "/workflows/combined/triggers/v1": {
-        "get": {
-            "query": [
-                "filter"
-            ]
-        }
-    },
-    "/workflows/entities/definitions/export/v1": {
-        "get": {
-            "query": [
-                "id",
-                "sanitize"
-            ]
-        }
-    },
-    "/workflows/entities/definitions/import/v1": {
-        "post": {
-            "formdata": [
-                "data_file",
-                "name",
-                "validate_only"
-            ]
-        }
-    },
-    "/workflows/entities/execute/v1": {
-        "post": {
-            "body": {
-                "root": []
-            },
-            "query": [
-                "execution_cid",
-                "definition_id",
-                "name",
-                "key",
-                "depth",
-                "source_event_url"
-            ]
-        }
-    },
-    "/workflows/entities/execution-actions/v1": {
-        "post": {
-            "body": {
-                "root": [
-                    "ids"
-                ]
-            },
-            "query": [
-                "action_name"
-            ]
-        }
-    },
-    "/workflows/entities/execution-results/v1": {
-        "get": {
-            "query": [
-                "ids"
-            ]
-        }
-    },
-    "/workflows/entities/human-inputs/v1": {
-        "get": {
-            "query": [
-                "ids"
-            ]
-        }
-    },
-    "/zero-trust-assessment/entities/assessments/v1": {
-        "get": {
-            "query": [
-                "ids"
-            ]
-        }
-    },
-    "/zero-trust-assessment/queries/assessments/v1": {
-        "get": {
-            "query": [
-                "filter",
-                "limit",
-                "after",
-                "sort"
-            ]
-        }
-=======
-  "/alerts/combined/alerts/v1": {
-    "post": {
-      "body": {
-        "root": [
-          "after",
-          "filter",
-          "limit",
-          "sort"
-        ]
-      }
-    }
-  },
-  "/alerts/entities/alerts/v2": {
-    "post": {
-      "body": {
-        "root": [
-          "composite_ids"
-        ]
-      },
-      "query": [
-        "include_hidden"
-      ]
-    }
-  },
-  "/alerts/entities/alerts/v3": {
-    "patch": {
-      "body": {
-        "action_parameters": [
-          "name",
-          "value"
-        ],
-        "root": [
-          "composite_ids"
-        ]
-      },
-      "query": [
-        "include_hidden"
-      ]
-    }
-  },
-  "/alerts/queries/alerts/v2": {
-    "get": {
-      "query": [
-        "include_hidden",
-        "offset",
-        "limit",
-        "sort",
-        "filter",
-        "q"
-      ]
-    }
-  },
-  "/archives/entities/archive-files/v1": {
-    "get": {
-      "query": [
-        "id",
-        "limit",
-        "offset"
-      ]
-    }
-  },
-  "/archives/entities/archives/v1": {
-    "get": {
-      "query": [
-        "id",
-        "include_files"
-      ]
-    },
-    "delete": {
-      "query": [
-        "id"
-      ]
-    }
-  },
-  "/archives/entities/archives/v2": {
-    "post": {
-      "formdata": [
-        "file",
-        "password",
-        "name",
-        "is_confidential",
-        "comment"
-      ]
-    }
-  },
-  "/archives/entities/extraction-files/v1": {
-    "get": {
-      "query": [
-        "id",
-        "limit",
-        "offset"
-      ]
-    }
-  },
-  "/archives/entities/extractions/v1": {
-    "get": {
-      "query": [
-        "id",
-        "include_files"
-      ]
-    },
-    "post": {
-      "body": {
-        "root": [
-          "extract_all",
-          "sha256"
-        ],
-        "files": [
-          "comment",
-          "is_confidential",
-          "name"
-        ]
-      }
-    }
-  },
-  "/billing-dashboards-usage/aggregates/weekly-average/v1": {
-    "get": {
-      "query": [
-        "filter"
-      ]
-    }
-  },
-  "/cloud-connect-cspm-aws/entities/account/v1": {
-    "get": {
-      "query": [
-        "scan-type",
-        "ids",
-        "iam_role_arns",
-        "organization-ids",
-        "status",
-        "limit",
-        "cspm_lite",
-        "migrated",
-        "offset",
-        "group_by"
-      ]
-    },
-    "post": {
-      "body": {
-        "resources": [
-          "account_id",
-          "account_type",
-          "behavior_assessment_enabled",
-          "client_id",
-          "cloudtrail_region",
-          "deployment_method",
-          "dspm_enabled",
-          "dspm_role",
-          "iam_role_arn",
-          "is_master",
-          "organization_id",
-          "root_stack_id",
-          "sensor_management_enabled",
-          "target_ous",
-          "use_existing_cloudtrail"
-        ]
-      }
-    },
-    "delete": {
-      "query": [
-        "ids",
-        "organization-ids"
-      ]
-    },
-    "patch": {
-      "body": {
-        "resources": [
-          "account_id",
-          "behavior_assessment_enabled",
-          "client_id",
-          "cloudtrail_region",
-          "deployment_method",
-          "dspm_enabled",
-          "dspm_role",
-          "environment",
-          "iam_role_arn",
-          "remediation_region",
-          "remediation_tou_accepted",
-          "root_stack_id",
-          "sensor_management_enabled",
-          "target_ous"
-        ]
-      }
-    }
-  },
-  "/cloud-connect-cspm-aws/entities/user-scripts-download/v1": {
-    "get": {
-      "query": [
-        "ids",
-        "template",
-        "account_type",
-        "accounts",
-        "behavior_assessment_enabled",
-        "sensor_management_enabled",
-        "dspm_enabled",
-        "dspm_regions",
-        "dspm_role",
-        "use_existing_cloudtrail",
-        "organization_id",
-        "aws_profile",
-        "custom_role_name"
-      ]
-    }
-  },
-  "/cloud-connect-cspm-azure/entities/account/v1": {
-    "get": {
-      "query": [
-        "ids",
-        "tenant_ids",
-        "scan-type",
-        "status",
-        "cspm_lite",
-        "limit",
-        "offset"
-      ]
-    },
-    "post": {
-      "body": {
-        "resources": [
-          "account_type",
-          "client_id",
-          "default_subscription",
-          "subscription_id",
-          "tenant_id",
-          "years_valid"
-        ]
-      }
-    },
-    "delete": {
-      "query": [
-        "ids",
-        "tenant_ids",
-        "retain_tenant"
-      ]
-    }
-  },
-  "/cloud-connect-cspm-azure/entities/client-id/v1": {
-    "patch": {
-      "query": [
-        "id",
-        "tenant-id"
-      ]
-    }
-  },
-  "/cloud-connect-cspm-azure/entities/default-subscription-id/v1": {
-    "patch": {
-      "query": [
-        "tenant-id",
-        "subscription_id"
-      ]
-    }
-  },
-  "/cloud-connect-cspm-azure/entities/download-certificate/v1": {
-    "get": {
-      "query": [
-        "tenant_id"
-      ]
-    }
-  },
-  "/cloud-connect-cspm-azure/entities/management-group/v1": {
-    "delete": {
-      "query": [
-        "tenant_ids"
-      ]
-    },
-    "get": {
-      "query": [
-        "tenant_ids",
-        "limit",
-        "offset"
-      ]
-    },
-    "post": {
-      "body": {
-        "resources": [
-          "default_subscription_id",
-          "tenant_id"
-        ]
-      }
-    }
-  },
-  "/cloud-connect-cspm-azure/entities/user-scripts-download/v1": {
-    "get": {
-      "query": [
-        "tenant-id",
-        "subscription_ids",
-        "account_type",
-        "template",
-        "azure_management_group"
-      ]
-    }
-  },
-  "/cloud-connect-cspm-gcp/entities/account/v1": {
-    "delete": {
-      "query": [
-        "ids"
-      ]
-    },
-    "get": {
-      "query": [
-        "parent_type",
-        "ids",
-        "scan-type",
-        "status",
-        "limit",
-        "offset",
-        "sort"
-      ]
-    },
-    "patch": {
-      "body": {
-        "resources": [
-          "environment",
-          "parent_id",
-          "service_account"
-        ]
-      }
-    }
-  },
-  "/cloud-connect-cspm-gcp/entities/account/v2": {
-    "post": {
-      "body": {
-        "resources": [
-          "client_email",
-          "client_id",
-          "parent_id",
-          "parent_type",
-          "private_key",
-          "private_key_id",
-          "project_id",
-          "service_account_conditions",
-          "service_account_id"
-        ]
-      }
-    }
-  },
-  "/cloud-connect-cspm-gcp/entities/account/validate/v1": {
-    "post": {
-      "body": {
-        "resources": [
-          "parent_id"
-        ]
-      }
-    }
-  },
-  "/cloud-connect-cspm-gcp/entities/service-accounts/v1": {
-    "get": {
-      "query": [
-        "id"
-      ]
-    },
-    "patch": {
-      "body": {
-        "resources": [
-          "client_email",
-          "client_id",
-          "private_key",
-          "private_key_id",
-          "project_id",
-          "service_account_conditions",
-          "service_account_id"
-        ]
-      }
-    }
-  },
-  "/cloud-connect-cspm-gcp/entities/service-accounts/validate/v1": {
-    "post": {
-      "body": {
-        "resources": [
-          "client_email",
-          "client_id",
-          "private_key",
-          "private_key_id",
-          "project_id",
-          "service_account_conditions",
-          "service_account_id"
-        ]
-      }
-    }
-  },
-  "/cloud-connect-cspm-gcp/entities/user-scripts-download/v1": {
-    "get": {
-      "query": [
-        "parent_type",
-        "ids"
-      ]
-    }
-  },
-  "/cloud-security-assets/entities/resources/v1": {
-    "get": {
-      "query": [
-        "ids"
-      ]
-    }
-  },
-  "/cloud-security-assets/queries/resources/v1": {
-    "get": {
-      "query": [
-        "after",
-        "filter",
-        "sort",
-        "limit",
-        "offset"
-      ]
-    }
-  },
-  "/configuration-assessment/combined/assessments/v1": {
-    "get": {
-      "query": [
-        "after",
-        "limit",
-        "sort",
-        "filter",
-        "facet"
-      ]
-    }
-  },
-  "/configuration-assessment/entities/evaluation-logic/v1": {
-    "get": {
-      "query": [
-        "ids"
-      ]
-    }
-  },
-  "/configuration-assessment/entities/rule-details/v1": {
-    "get": {
-      "query": [
-        "ids"
-      ]
-    }
-  },
-  "/container-compliance/aggregates/compliance-by-clusters/v2": {
-    "get": {
-      "query": [
-        "filter"
-      ]
-    }
-  },
-  "/container-compliance/aggregates/compliance-by-rules/v2": {
-    "get": {
-      "query": [
-        "filter"
-      ]
-    }
-  },
-  "/container-compliance/aggregates/failed-containers-by-rules/v2": {
-    "get": {
-      "query": [
-        "filter"
-      ]
-    }
-  },
-  "/container-compliance/aggregates/failed-containers-count-by-severity/v2": {
-    "get": {
-      "query": [
-        "filter"
-      ]
-    }
-  },
-  "/container-compliance/aggregates/failed-images-by-rules/v2": {
-    "get": {
-      "query": [
-        "filter"
-      ]
-    }
-  },
-  "/container-compliance/aggregates/failed-images-count-by-severity/v2": {
-    "get": {
-      "query": [
-        "filter"
-      ]
-    }
-  },
-  "/container-compliance/aggregates/failed-rules-by-clusters/v2": {
-    "get": {
-      "query": [
-        "filter"
-      ]
-    }
-  },
-  "/container-compliance/aggregates/failed-rules-by-images/v2": {
-    "get": {
-      "query": [
-        "filter"
-      ]
-    }
-  },
-  "/container-compliance/aggregates/failed-rules-count-by-severity/v2": {
-    "get": {
-      "query": [
-        "filter"
-      ]
-    }
-  },
-  "/container-compliance/aggregates/rules-by-status/v2": {
-    "get": {
-      "query": [
-        "filter"
-      ]
-    }
-  },
-  "/container-security/aggregates/clusters/count-by-date/v1": {
-    "get": {}
-  },
-  "/container-security/aggregates/clusters/count-by-kubernetes-version/v1": {
-    "get": {
-      "query": [
-        "filter"
-      ]
-    }
-  },
-  "/container-security/aggregates/clusters/count-by-status/v1": {
-    "get": {
-      "query": [
-        "filter"
-      ]
-    }
-  },
-  "/container-security/aggregates/clusters/count/v1": {
-    "get": {
-      "query": [
-        "filter"
-      ]
-    }
-  },
-  "/container-security/aggregates/container-alerts/count-by-severity/v1": {
-    "get": {
-      "query": [
-        "filter"
-      ]
-    }
-  },
-  "/container-security/aggregates/container-alerts/count/v1": {
-    "get": {
-      "query": [
-        "filter"
-      ]
-    }
-  },
-  "/container-security/aggregates/containers/count-by-date/v1": {
-    "get": {
-      "query": [
-        "filter"
-      ]
-    }
-  },
-  "/container-security/aggregates/containers/count-by-registry/v1": {
-    "get": {
-      "query": [
-        "under_assessment",
-        "limit"
-      ]
-    }
-  },
-  "/container-security/aggregates/containers/count-by-zero-day/v1": {
-    "get": {}
-  },
-  "/container-security/aggregates/containers/count-vulnerable-images/v1": {
-    "get": {
-      "query": [
-        "filter"
-      ]
-    }
-  },
-  "/container-security/aggregates/containers/count/v1": {
-    "get": {
-      "query": [
-        "filter"
-      ]
-    }
-  },
-  "/container-security/aggregates/containers/find-by-runtimeversion/v1": {
-    "get": {
-      "query": [
-        "limit",
-        "offset",
-        "sort",
-        "filter"
-      ]
-    }
-  },
-  "/container-security/aggregates/containers/group-by-managed/v1": {
-    "get": {
-      "query": [
-        "filter"
-      ]
-    }
-  },
-  "/container-security/aggregates/containers/image-detections-count-by-date/v1": {
-    "get": {
-      "query": [
-        "filter"
-      ]
-    }
-  },
-  "/container-security/aggregates/containers/images-by-state/v1": {
-    "get": {
-      "query": [
-        "filter"
-      ]
-    }
-  },
-  "/container-security/aggregates/containers/sensor-coverage/v1": {
-    "get": {
-      "query": [
-        "filter"
-      ]
-    }
-  },
-  "/container-security/aggregates/containers/vulnerability-count-by-severity/v1": {
-    "get": {
-      "query": [
-        "filter"
-      ]
-    }
-  },
-  "/container-security/aggregates/deployments/count-by-date/v1": {
-    "get": {}
-  },
-  "/container-security/aggregates/deployments/count/v1": {
-    "get": {
-      "query": [
-        "filter"
-      ]
-    }
-  },
-  "/container-security/aggregates/detections/count-by-severity/v1": {
-    "get": {
-      "query": [
-        "filter"
-      ]
-    }
-  },
-  "/container-security/aggregates/detections/count-by-type/v1": {
-    "get": {
-      "query": [
-        "filter"
-      ]
-    }
-  },
-  "/container-security/aggregates/detections/count/v1": {
-    "get": {
-      "query": [
-        "filter"
-      ]
-    }
-  },
-  "/container-security/aggregates/drift-indicators/count-by-date/v1": {
-    "get": {
-      "query": [
-        "filter",
-        "limit"
-      ]
-    }
-  },
-  "/container-security/aggregates/drift-indicators/count/v1": {
-    "get": {
-      "query": [
-        "filter"
-      ]
-    }
-  },
-  "/container-security/aggregates/images/assessment-history/v1": {
-    "get": {
-      "query": [
-        "filter"
-      ]
-    }
-  },
-  "/container-security/aggregates/images/count-by-distinct/v1": {
-    "get": {
-      "query": [
-        "filter"
-      ]
-    }
-  },
-  "/container-security/aggregates/images/count-by-os-distribution/v1": {
-    "get": {
-      "query": [
-        "filter"
-      ]
-    }
-  },
-  "/container-security/aggregates/images/count-by-state/v1": {
-    "get": {
-      "query": [
-        "filter"
-      ]
-    }
-  },
-  "/container-security/aggregates/images/count/v1": {
-    "get": {
-      "query": [
-        "filter"
-      ]
-    }
-  },
-  "/container-security/aggregates/images/most-used/v1": {
-    "get": {
-      "query": [
-        "filter"
-      ]
-    }
-  },
-  "/container-security/aggregates/kubernetes-ioms/count-by-date/v1": {
-    "get": {
-      "query": [
-        "filter"
-      ]
-    }
-  },
-  "/container-security/aggregates/kubernetes-ioms/count/v1": {
-    "get": {
-      "query": [
-        "filter"
-      ]
-    }
-  },
-  "/container-security/aggregates/namespaces/count-by-date/v1": {
-    "get": {}
-  },
-  "/container-security/aggregates/namespaces/count/v1": {
-    "get": {
-      "query": [
-        "filter"
-      ]
-    }
-  },
-  "/container-security/aggregates/nodes/count-by-cloud/v1": {
-    "get": {
-      "query": [
-        "filter"
-      ]
-    }
-  },
-  "/container-security/aggregates/nodes/count-by-container-engine-version/v1": {
-    "get": {
-      "query": [
-        "filter"
-      ]
-    }
-  },
-  "/container-security/aggregates/nodes/count-by-date/v1": {
-    "get": {
-      "query": [
-        "filter"
-      ]
-    }
-  },
-  "/container-security/aggregates/nodes/count/v1": {
-    "get": {
-      "query": [
-        "filter"
-      ]
-    }
-  },
-  "/container-security/aggregates/packages/count-by-zero-day/v1": {
-    "get": {
-      "query": [
-        "filter"
-      ]
-    }
-  },
-  "/container-security/aggregates/pods/count-by-date/v1": {
-    "get": {}
-  },
-  "/container-security/aggregates/pods/count/v1": {
-    "get": {
-      "query": [
-        "filter"
-      ]
-    }
-  },
-  "/container-security/aggregates/unidentified-containers/count-by-date/v1": {
-    "get": {
-      "query": [
-        "filter"
-      ]
-    }
-  },
-  "/container-security/aggregates/unidentified-containers/count/v1": {
-    "get": {
-      "query": [
-        "filter"
-      ]
-    }
-  },
-  "/container-security/aggregates/vulnerabilities/count-by-actively-exploited/v1": {
-    "get": {
-      "query": [
-        "filter",
-        "limit",
-        "offset"
-      ]
-    }
-  },
-  "/container-security/aggregates/vulnerabilities/count-by-cps-rating/v1": {
-    "get": {
-      "query": [
-        "filter",
-        "limit",
-        "offset"
-      ]
-    }
-  },
-  "/container-security/aggregates/vulnerabilities/count-by-cvss-score/v1": {
-    "get": {
-      "query": [
-        "filter",
-        "limit",
-        "offset"
-      ]
-    }
-  },
-  "/container-security/aggregates/vulnerabilities/count-by-severity/v1": {
-    "get": {
-      "query": [
-        "filter",
-        "limit",
-        "offset"
-      ]
-    }
-  },
-  "/container-security/aggregates/vulnerabilities/count/v1": {
-    "get": {
-      "query": [
-        "filter",
-        "limit",
-        "offset"
-      ]
-    }
-  },
-  "/container-security/combined/clusters/v1": {
-    "get": {
-      "query": [
-        "filter",
-        "sort",
-        "limit",
-        "offset"
-      ]
-    }
-  },
-  "/container-security/combined/container-alerts/v1": {
-    "get": {
-      "query": [
-        "filter",
-        "limit",
-        "offset",
-        "sort"
-      ]
-    }
-  },
-  "/container-security/combined/container-images/v1": {
-    "get": {
-      "query": [
-        "filter",
-        "sort",
-        "limit",
-        "offset"
-      ]
-    }
-  },
-  "/container-security/combined/containers/v1": {
-    "get": {
-      "query": [
-        "filter",
-        "sort",
-        "limit",
-        "offset"
-      ]
-    }
-  },
-  "/container-security/combined/deployments/v1": {
-    "get": {
-      "query": [
-        "filter",
-        "sort",
-        "limit",
-        "offset"
-      ]
-    }
-  },
-  "/container-security/combined/detections/v1": {
-    "get": {
-      "query": [
-        "filter",
-        "sort",
-        "limit",
-        "offset"
-      ]
-    }
-  },
-  "/container-security/combined/drift-indicators/v1": {
-    "get": {
-      "query": [
-        "filter",
-        "sort",
-        "limit",
-        "offset"
-      ]
-    }
-  },
-  "/container-security/combined/image-assessment/images/v1": {
-    "get": {
-      "query": [
-        "filter",
-        "sort",
-        "limit",
-        "offset"
-      ]
-    }
-  },
-  "/container-security/combined/images/detail/v1": {
-    "get": {
-      "query": [
-        "filter",
-        "with_config",
-        "sort",
-        "limit",
-        "offset"
-      ]
-    }
-  },
-  "/container-security/combined/kubernetes-ioms/v1": {
-    "get": {
-      "query": [
-        "filter",
-        "sort",
-        "limit",
-        "offset"
-      ]
-    }
-  },
-  "/container-security/combined/nodes/v1": {
-    "get": {
-      "query": [
-        "filter",
-        "sort",
-        "limit",
-        "offset"
-      ]
-    }
-  },
-  "/container-security/combined/packages/v1": {
-    "get": {
-      "query": [
-        "filter",
-        "only_zero_day_affected",
-        "sort",
-        "limit",
-        "offset"
-      ]
-    }
-  },
-  "/container-security/combined/pods/v1": {
-    "get": {
-      "query": [
-        "filter",
-        "sort",
-        "limit",
-        "offset"
-      ]
-    }
-  },
-  "/container-security/combined/vulnerabilities/v1": {
-    "get": {
-      "query": [
-        "filter",
-        "limit",
-        "offset",
-        "sort"
-      ]
-    }
-  },
-  "/container-security/combined/vulnerabilities/info/v1": {
-    "get": {
-      "query": [
-        "cve_id",
-        "limit",
-        "offset"
-      ]
-    }
-  },
-  "/container-security/entities/base-images/v1": {
-    "delete": {
-      "query": [
-        "ids"
-      ]
-    },
-    "post": {
-      "body": {
-        "base_images": [
-          "image_digest",
-          "image_id",
-          "registry",
-          "repository",
-          "tag"
-        ]
-      }
-    }
-  },
-  "/container-security/entities/drift-indicators/v1": {
-    "get": {
-      "query": [
-        "ids"
-      ]
-    }
-  },
-  "/container-security/entities/image-assessment-policies/v1": {
-    "delete": {
-      "query": [
-        "id"
-      ]
-    },
-    "get": {},
-    "post": {
-      "body": {
-        "root": [
-          "description",
-          "name"
-        ]
-      }
-    }
-  },
-  "/container-security/entities/image-assessment-policy-exclusions/v1": {
-    "get": {}
-  },
-  "/container-security/entities/image-assessment-policy-groups/v1": {
-    "delete": {
-      "query": [
-        "id"
-      ]
-    },
-    "get": {}
-  },
-  "/container-security/entities/image-assessment-policy-precedence/v1": {
-    "post": {
-      "body": {
-        "root": [
-          "precedence"
-        ]
-      }
-    }
-  },
-  "/container-security/entities/kubernetes-ioms/v1": {
-    "get": {
-      "query": [
-        "ids"
-      ]
-    }
-  },
-  "/container-security/entities/registries/v1": {
-    "get": {
-      "query": [
-        "ids"
-      ]
-    },
-    "delete": {
-      "query": [
-        "ids"
-      ]
-    }
-  },
-  "/container-security/queries/detections/v1": {
-    "get": {
-      "query": [
-        "filter",
-        "limit",
-        "offset"
-      ]
-    }
-  },
-  "/container-security/queries/drift-indicators/v1": {
-    "get": {
-      "query": [
-        "filter",
-        "sort",
-        "limit",
-        "offset"
-      ]
-    }
-  },
-  "/container-security/queries/kubernetes-ioms/v1": {
-    "get": {
-      "query": [
-        "filter",
-        "sort",
-        "limit",
-        "offset"
-      ]
-    }
-  },
-  "/container-security/queries/registries/v1": {
-    "get": {
-      "query": [
-        "limit",
-        "offset",
-        "sort"
-      ]
-    }
-  },
-  "/correlation-rules/combined/rules/v2": {
-    "get": {
-      "query": [
-        "filter",
-        "q",
-        "sort",
-        "offset",
-        "limit"
-      ]
-    }
-  },
-  "/correlation-rules/entities/latest-rules/v1": {
-    "get": {
-      "query": [
-        "rule_ids"
-      ]
-    }
-  },
-  "/correlation-rules/entities/rules/v1": {
-    "delete": {
-      "query": [
-        "ids"
-      ]
-    }
-  },
-  "/correlation-rules/entities/rule-versions/v1": {
-    "delete": {
-      "query": [
-        "ids"
-      ]
-    }
-  },
-  "/correlation-rules/entities/rules/v2": {
-    "get": {
-      "query": [
-        "ids"
-      ]
-    }
-  },
-  "/correlation-rules/queries/rules/v2": {
-    "get": {
-      "query": [
-        "filter",
-        "q",
-        "sort",
-        "offset",
-        "limit"
-      ]
-    }
-  },
-  "/delivery-settings/entities/delivery-settings/v1": {
-    "get": {},
-    "post": {
-      "body": {
-        "delivery_settings": [
-          "delivery_cadence",
-          "delivery_type"
-        ]
-      }
-    }
-  },
-  "/detects/entities/detects/v2": {
-    "patch": {
-      "body": {
-        "root": [
-          "assigned_to_uuid",
-          "comment",
-          "ids",
-          "new_behaviors_processed",
-          "show_in_ui",
-          "status"
-        ]
-      }
-    }
-  },
-  "/detects/entities/ioa/v1": {
-    "get": {
-      "query": [
-        "cloud_provider",
-        "service",
-        "account_id",
-        "aws_account_id",
-        "azure_subscription_id",
-        "azure_tenant_id",
-        "state",
-        "date_time_since",
-        "since",
-        "severity",
-        "next_token",
-        "limit",
-        "resource_id",
-        "resource_uuid"
-      ]
-    }
-  },
-  "/detects/entities/iom/v2": {
-    "get": {
-      "query": [
-        "ids"
-      ]
-    }
-  },
-  "/detects/entities/summaries/GET/v1": {
-    "post": {
-      "body": {
-        "root": [
-          "ids"
-        ]
-      }
-    }
-  },
-  "/detects/queries/detects/v1": {
-    "get": {
-      "query": [
-        "offset",
-        "limit",
-        "sort",
-        "filter",
-        "q"
-      ]
-    }
-  },
-  "/detects/queries/iom/v2": {
-    "get": {
-      "query": [
-        "filter",
-        "sort",
-        "limit",
-        "offset",
-        "next_token"
-      ]
-    }
-  },
-  "/devices/combined/devices/v1": {
-    "get": {
-      "query": [
-        "offset",
-        "limit",
-        "sort",
-        "filter",
-        "fields"
-      ]
-    }
-  },
-  "/devices/combined/devices-hidden/v1": {
-    "get": {
-      "query": [
-        "offset",
-        "limit",
-        "sort",
-        "filter",
-        "fields"
-      ]
-    }
-  },
-  "/devices/combined/devices/login-history/v2": {
-    "post": {
-      "body": {
-        "root": [
-          "ids"
-        ]
-      }
-    }
-  },
-  "/devices/combined/devices/network-address-history/v1": {
-    "post": {
-      "body": {
-        "root": [
-          "ids"
-        ]
-      }
-    }
-  },
-  "/devices/combined/host-group-members/v1": {
-    "get": {
-      "query": [
-        "id",
-        "filter",
-        "offset",
-        "limit",
-        "sort"
-      ]
-    }
-  },
-  "/devices/combined/host-groups/v1": {
-    "get": {
-      "query": [
-        "filter",
-        "offset",
-        "limit",
-        "sort"
-      ]
-    }
-  },
-  "/devices/entities/devices-actions/v2": {
-    "post": {
-      "body": {
-        "action_parameters": [
-          "name",
-          "value"
-        ],
-        "root": [
-          "ids"
-        ]
-      },
-      "query": [
-        "action_name"
-      ]
-    }
-  },
-  "/devices/entities/devices/tags/v1": {
-    "patch": {
-      "body": {
-        "root": [
-          "action",
-          "device_ids",
-          "tags"
-        ]
-      }
-    }
-  },
-  "/devices/entities/devices/v2": {
-    "post": {
-      "body": {
-        "root": [
-          "ids"
-        ]
-      }
-    }
-  },
-  "/devices/entities/host-groups/v1": {
-    "get": {
-      "query": [
-        "ids"
-      ]
-    },
-    "post": {
-      "body": {
-        "resources": [
-          "assignment_rule",
-          "description",
-          "group_type",
-          "name"
-        ]
-      }
-    },
-    "delete": {
-      "query": [
-        "ids"
-      ]
-    },
-    "patch": {
-      "body": {
-        "resources": [
-          "assignment_rule",
-          "description",
-          "id",
-          "name"
-        ]
-      }
-    }
-  },
-  "/devices/entities/online-state/v1": {
-    "get": {
-      "query": [
-        "ids"
-      ]
-    }
-  },
-  "/devices/queries/devices-hidden/v1": {
-    "get": {
-      "query": [
-        "offset",
-        "limit",
-        "sort",
-        "filter"
-      ]
-    }
-  },
-  "/devices/queries/devices-scroll/v1": {
-    "get": {
-      "query": [
-        "offset",
-        "limit",
-        "sort",
-        "filter"
-      ]
-    }
-  },
-  "/devices/queries/host-group-members/v1": {
-    "get": {
-      "query": [
-        "id",
-        "filter",
-        "offset",
-        "limit",
-        "sort"
-      ]
-    }
-  },
-  "/devices/queries/host-groups/v1": {
-    "get": {
-      "query": [
-        "filter",
-        "offset",
-        "limit",
-        "sort"
-      ]
-    }
-  },
-  "/device-content/entities/states/v1": {
-    "get": {
-      "query": [
-        "ids"
-      ]
-    }
-  },
-  "/device-content/queries/states/v1": {
-    "get": {
-      "query": [
-        "limit",
-        "sort",
-        "offset",
-        "filter"
-      ]
-    }
-  },
-  "/discover/combined/applications/v1": {
-    "get": {
-      "query": [
-        "after",
-        "limit",
-        "sort",
-        "filter",
-        "facet"
-      ]
-    }
-  },
-  "/discover/combined/hosts/v1": {
-    "get": {
-      "query": [
-        "after",
-        "limit",
-        "sort",
-        "filter",
-        "facet"
-      ]
-    }
-  },
-  "/discover/entities/accounts/v1": {
-    "get": {
-      "query": [
-        "ids"
-      ]
-    }
-  },
-  "/discover/entities/applications/v1": {
-    "get": {
-      "query": [
-        "ids"
-      ]
-    }
-  },
-  "/discover/entities/hosts/v1": {
-    "get": {
-      "query": [
-        "ids"
-      ]
-    }
-  },
-  "/discover/entities/iot-hosts/v1": {
-    "get": {
-      "query": [
-        "ids"
-      ]
-    }
-  },
-  "/discover/entities/logins/v1": {
-    "get": {
-      "query": [
-        "ids"
-      ]
-    }
-  },
-  "/discover/queries/accounts/v1": {
-    "get": {
-      "query": [
-        "offset",
-        "limit",
-        "sort",
-        "filter"
-      ]
-    }
-  },
-  "/discover/queries/applications/v1": {
-    "get": {
-      "query": [
-        "offset",
-        "limit",
-        "sort",
-        "filter"
-      ]
-    }
-  },
-  "/discover/queries/hosts/v1": {
-    "get": {
-      "query": [
-        "offset",
-        "limit",
-        "sort",
-        "filter"
-      ]
-    }
-  },
-  "/discover/queries/iot-hosts/v2": {
-    "get": {
-      "query": [
-        "after",
-        "limit",
-        "sort",
-        "filter"
-      ]
-    }
-  },
-  "/discover/queries/logins/v1": {
-    "get": {
-      "query": [
-        "offset",
-        "limit",
-        "sort",
-        "filter"
-      ]
-    }
-  },
-  "/enrollments/entities/details/v4": {
-    "post": {
-      "body": {
-        "root": [
-          "email_addresses",
-          "enrollment_type",
-          "expires_at"
-        ]
-      },
-      "query": [
-        "action_name",
-        "filter"
-      ]
-    }
-  },
-  "/exclusions/entities/cert-based-exclusions/v1": {
-    "delete": {
-      "query": [
-        "ids",
-        "comment"
-      ]
-    },
-    "get": {
-      "query": [
-        "ids"
-      ]
-    },
-    "patch": {
-      "body": {
-        "exclusions": [
-          "applied_globally",
-          "certificate",
-          "children_cids",
-          "comment",
-          "description",
-          "host_groups",
-          "id",
-          "name",
-          "status"
-        ]
-      }
-    },
-    "post": {
-      "body": {
-        "exclusions": [
-          "applied_globally",
-          "certificate",
-          "children_cids",
-          "comment",
-          "description",
-          "host_groups",
-          "name",
-          "status"
-        ]
-      }
-    }
-  },
-  "/exclusions/entities/certificates/v1": {
-    "get": {
-      "query": [
-        "ids"
-      ]
-    }
-  },
-  "/exclusions/queries/cert-based-exclusions/v1": {
-    "get": {
-      "query": [
-        "filter",
-        "offset",
-        "limit",
-        "sort"
-      ]
-    }
-  },
-  "/falcon-complete-dashboards/queries/alerts/v1": {
-    "get": {
-      "query": [
-        "limit",
-        "sort",
-        "filter",
-        "offset"
-      ]
-    }
-  },
-  "/falcon-complete-dashboards/queries/allowlist/v1": {
-    "get": {
-      "query": [
-        "limit",
-        "sort",
-        "filter",
-        "offset"
-      ]
-    }
-  },
-  "/falcon-complete-dashboards/queries/blocklist/v1": {
-    "get": {
-      "query": [
-        "limit",
-        "sort",
-        "filter",
-        "offset"
-      ]
-    }
-  },
-  "/falcon-complete-dashboards/queries/detects/v1": {
-    "get": {
-      "query": [
-        "limit",
-        "sort",
-        "filter",
-        "offset"
-      ]
-    }
-  },
-  "/falcon-complete-dashboards/queries/devicecount-collections/v1": {
-    "get": {
-      "query": [
-        "limit",
-        "sort",
-        "filter",
-        "offset"
-      ]
-    }
-  },
-  "/falcon-complete-dashboards/queries/escalations/v1": {
-    "get": {
-      "query": [
-        "limit",
-        "sort",
-        "filter",
-        "offset"
-      ]
-    }
-  },
-  "/falcon-complete-dashboards/queries/incidents/v1": {
-    "get": {
-      "query": [
-        "limit",
-        "sort",
-        "filter",
-        "offset"
-      ]
-    }
-  },
-  "/falcon-complete-dashboards/queries/remediations/v1": {
-    "get": {
-      "query": [
-        "limit",
-        "sort",
-        "filter",
-        "offset"
-      ]
-    }
-  },
-  "/falconx/entities/artifacts/v1": {
-    "get": {
-      "query": [
-        "id",
-        "name",
-        "Accept-Encoding"
-      ]
-    }
-  },
-  "/falconx/entities/report-summaries/v1": {
-    "get": {
-      "query": [
-        "ids"
-      ]
-    }
-  },
-  "/falconx/entities/reports/v1": {
-    "get": {
-      "query": [
-        "ids"
-      ]
-    },
-    "delete": {
-      "query": [
-        "ids"
-      ]
-    }
-  },
-  "/falconx/entities/submissions/v1": {
-    "get": {
-      "query": [
-        "ids"
-      ]
-    }
-  },
-  "/falconx/queries/reports/v1": {
-    "get": {
-      "query": [
-        "filter",
-        "offset",
-        "limit",
-        "sort"
-      ]
-    }
-  },
-  "/falconx/queries/submissions/v1": {
-    "get": {
-      "query": [
-        "filter",
-        "offset",
-        "limit",
-        "sort"
-      ]
-    }
-  },
-  "/fdr/combined/schema-members/v1": {
-    "get": {}
-  },
-  "/fdr/entities/schema-events/v1": {
-    "get": {
-      "query": [
-        "ids"
-      ]
-    }
-  },
-  "/fdr/entities/schema-fields/v1": {
-    "get": {
-      "query": [
-        "ids"
-      ]
-    }
-  },
-  "/fdr/queries/schema-events/v1": {
-    "get": {
-      "query": [
-        "limit",
-        "offset",
-        "filter",
-        "sort"
-      ]
-    }
-  },
-  "/fdr/queries/schema-fields/v1": {
-    "get": {
-      "query": [
-        "limit",
-        "offset",
-        "filter",
-        "sort"
-      ]
-    }
-  },
-  "/fem/combined/ecosystem-subsidiaries/v1": {
-    "get": {
-      "query": [
-        "offset",
-        "limit",
-        "filter",
-        "sort",
-        "version_id"
-      ]
-    }
-  },
-  "/fem/entities/ecosystem-subsidiaries/v1": {
-    "get": {
-      "query": [
-        "ids",
-        "version_id"
-      ]
-    }
-  },
-  "/fem/entities/external-assets/v1": {
-    "delete": {
-      "body": {
-        "root": [
-          "description"
-        ]
-      },
-      "query": [
-        "ids"
-      ]
-    },
-    "get": {
-      "query": [
-        "ids"
-      ]
-    },
-    "patch": {
-      "body": {
-        "assets": [
-          "cid",
-          "criticality",
-          "criticality_description",
-          "id",
-          "triage"
-        ]
-      }
-    }
-  },
-  "/fem/entities/external-asset-inventory/v1": {
-    "post": {
-      "body": {
-        "data": [
-          "assets",
-          "subsidiary_id"
-        ]
-      }
-    }
-  },
-  "/fem/queries/ecosystem-subsidiaries/v1": {
-    "get": {
-      "query": [
-        "offset",
-        "limit",
-        "filter",
-        "sort",
-        "version_id"
-      ]
-    }
-  },
-  "/fem/queries/external-assets/v1": {
-    "get": {
-      "query": [
-        "offset",
-        "limit",
-        "sort",
-        "filter"
-      ]
-    }
-  },
-  "/filevantage/entities/actions/v1": {
-    "get": {
-      "query": [
-        "ids"
-      ]
-    },
-    "post": {
-      "body": {
-        "root": [
-          "change_ids",
-          "comment",
-          "operation"
-        ]
-      }
-    }
-  },
-  "/filevantage/entities/change-content/v1": {
-    "get": {
-      "query": [
-        "id",
-        "Accept-Encoding"
-      ]
-    }
-  },
-  "/filevantage/entities/changes/v2": {
-    "get": {
-      "query": [
-        "ids"
-      ]
-    }
-  },
-  "/filevantage/entities/policies-host-groups/v1": {
-    "patch": {
-      "query": [
-        "policy_id",
-        "action",
-        "ids"
-      ]
-    }
-  },
-  "/filevantage/entities/policies-precedence/v1": {
-    "patch": {
-      "query": [
-        "ids",
-        "type"
-      ]
-    }
-  },
-  "/filevantage/entities/policies-rule-groups/v1": {
-    "patch": {
-      "query": [
-        "policy_id",
-        "action",
-        "ids"
-      ]
-    }
-  },
-  "/filevantage/entities/policies/v1": {
-    "get": {
-      "query": [
-        "ids"
-      ]
-    },
-    "post": {
-      "body": {
-        "root": [
-          "description",
-          "name",
-          "platform"
-        ]
-      }
-    },
-    "delete": {
-      "query": [
-        "ids"
-      ]
-    },
-    "patch": {
-      "body": {
-        "root": [
-          "description",
-          "enabled",
-          "id",
-          "name"
-        ]
-      }
-    }
-  },
-  "/filevantage/entities/policy-scheduled-exclusions/v1": {
-    "get": {
-      "query": [
-        "policy_id",
-        "ids"
-      ]
-    },
-    "post": {
-      "body": {
-        "root": [
-          "description",
-          "name",
-          "policy_id",
-          "processes",
-          "schedule_end",
-          "schedule_start",
-          "timezone",
-          "users"
-        ],
-        "repeated": [
-          "all_day",
-          "end_time",
-          "frequency",
-          "monthly_days",
-          "occurrence",
-          "start_time",
-          "weekly_days"
-        ]
-      }
-    },
-    "delete": {
-      "query": [
-        "policy_id",
-        "ids"
-      ]
-    },
-    "patch": {
-      "body": {
-        "root": [
-          "description",
-          "id",
-          "name",
-          "policy_id",
-          "processes",
-          "schedule_end",
-          "schedule_start",
-          "timezone",
-          "users"
-        ],
-        "repeated": [
-          "all_day",
-          "end_time",
-          "frequency",
-          "monthly_days",
-          "occurrence",
-          "start_time",
-          "weekly_days"
-        ]
-      }
-    }
-  },
-  "/filevantage/entities/rule-groups-rule-precedence/v1": {
-    "patch": {
-      "query": [
-        "rule_group_id",
-        "ids"
-      ]
-    }
-  },
-  "/filevantage/entities/rule-groups-rules/v1": {
-    "get": {
-      "query": [
-        "rule_group_id",
-        "ids"
-      ]
-    },
-    "post": {
-      "body": {
-        "root": [
-          "content_files",
-          "content_registry_values",
-          "created_timestamp",
-          "depth",
-          "description",
-          "enable_content_capture",
-          "enable_hash_capture",
-          "exclude",
-          "exclude_processes",
-          "exclude_users",
-          "id",
-          "include",
-          "include_processes",
-          "include_users",
-          "modified_timestamp",
-          "path",
-          "precedence",
-          "rule_group_id",
-          "severity",
-          "type",
-          "watch_attributes_directory_changes",
-          "watch_attributes_file_changes",
-          "watch_create_directory_changes",
-          "watch_create_file_changes",
-          "watch_create_key_changes",
-          "watch_delete_directory_changes",
-          "watch_delete_file_changes",
-          "watch_delete_key_changes",
-          "watch_delete_value_changes",
-          "watch_permissions_directory_changes",
-          "watch_permissions_file_changes",
-          "watch_permissions_key_changes",
-          "watch_rename_directory_changes",
-          "watch_rename_file_changes",
-          "watch_rename_key_changes",
-          "watch_set_value_changes",
-          "watch_write_file_changes"
-        ]
-      }
-    },
-    "delete": {
-      "query": [
-        "rule_group_id",
-        "ids"
-      ]
-    },
-    "patch": {
-      "body": {
-        "root": [
-          "content_files",
-          "content_registry_values",
-          "created_timestamp",
-          "depth",
-          "description",
-          "enable_content_capture",
-          "enable_hash_capture",
-          "exclude",
-          "exclude_processes",
-          "exclude_users",
-          "id",
-          "include",
-          "include_processes",
-          "include_users",
-          "modified_timestamp",
-          "path",
-          "precedence",
-          "rule_group_id",
-          "severity",
-          "type",
-          "watch_attributes_directory_changes",
-          "watch_attributes_file_changes",
-          "watch_create_directory_changes",
-          "watch_create_file_changes",
-          "watch_create_key_changes",
-          "watch_delete_directory_changes",
-          "watch_delete_file_changes",
-          "watch_delete_key_changes",
-          "watch_delete_value_changes",
-          "watch_permissions_directory_changes",
-          "watch_permissions_file_changes",
-          "watch_permissions_key_changes",
-          "watch_rename_directory_changes",
-          "watch_rename_file_changes",
-          "watch_rename_key_changes",
-          "watch_set_value_changes",
-          "watch_write_file_changes"
-        ]
-      }
-    }
-  },
-  "/filevantage/entities/rule-groups/v1": {
-    "get": {
-      "query": [
-        "ids"
-      ]
-    },
-    "post": {
-      "body": {
-        "root": [
-          "description",
-          "name",
-          "type"
-        ]
-      }
-    },
-    "delete": {
-      "query": [
-        "ids"
-      ]
-    },
-    "patch": {
-      "body": {
-        "root": [
-          "description",
-          "id",
-          "name"
-        ]
-      }
-    }
-  },
-  "/filevantage/entities/workflow/v1": {
-    "post": {
-      "body": {
-        "root": [
-          "ids"
-        ]
-      }
-    }
-  },
-  "/filevantage/queries/actions/v1": {
-    "get": {
-      "query": [
-        "offset",
-        "limit",
-        "sort",
-        "filter"
-      ]
-    }
-  },
-  "/filevantage/queries/changes/v3": {
-    "get": {
-      "query": [
-        "after",
-        "limit",
-        "sort",
-        "filter"
-      ]
-    }
-  },
-  "/filevantage/queries/policies/v1": {
-    "get": {
-      "query": [
-        "offset",
-        "limit",
-        "sort",
-        "type"
-      ]
-    }
-  },
-  "/filevantage/queries/policy-scheduled-exclusions/v1": {
-    "get": {
-      "query": [
-        "policy_id"
-      ]
-    }
-  },
-  "/filevantage/queries/rule-groups/v1": {
-    "get": {
-      "query": [
-        "offset",
-        "limit",
-        "sort",
-        "type"
-      ]
-    }
-  },
-  "/fwmgr/entities/events/v1": {
-    "get": {
-      "query": [
-        "ids"
-      ]
-    }
-  },
-  "/fwmgr/entities/firewall-fields/v1": {
-    "get": {
-      "query": [
-        "ids"
-      ]
-    }
-  },
-  "/fwmgr/entities/network-locations-details/v1": {
-    "get": {
-      "query": [
-        "ids"
-      ]
-    }
-  },
-  "/fwmgr/entities/network-locations-metadata/v1": {
-    "post": {
-      "body": {
-        "root": [
-          "cid",
-          "dns_resolution_targets_polling_interval",
-          "https_reachable_hosts_polling_interval",
-          "icmp_request_targets_polling_interval",
-          "location_precedence"
-        ]
-      },
-      "query": [
-        "comment"
-      ]
-    }
-  },
-  "/fwmgr/entities/network-locations-precedence/v1": {
-    "post": {
-      "body": {
-        "root": [
-          "cid",
-          "location_precedence"
-        ]
-      },
-      "query": [
-        "comment"
-      ]
-    }
-  },
-  "/fwmgr/entities/network-locations/v1": {
-    "delete": {
-      "query": [
-        "ids"
-      ]
-    }
-  },
-  "/fwmgr/entities/platforms/v1": {
-    "get": {
-      "query": [
-        "ids"
-      ]
-    }
-  },
-  "/fwmgr/entities/policies/v1": {
-    "get": {
-      "query": [
-        "ids"
-      ]
-    }
-  },
-  "/fwmgr/entities/policies/v2": {
-    "put": {
-      "body": {
-        "root": [
-          "default_inbound",
-          "default_outbound",
-          "enforce",
-          "is_default_policy",
-          "local_logging",
-          "platform_id",
-          "policy_id",
-          "rule_group_ids",
-          "test_mode",
-          "tracking"
-        ]
-      }
-    }
-  },
-  "/fwmgr/entities/rule-groups/v1": {
-    "get": {
-      "query": [
-        "ids"
-      ]
-    },
-    "post": {
-      "body": {
-        "root": [
-          "description",
-          "enabled",
-          "name",
-          "platform"
-        ],
-        "rules": [
-          "action",
-          "address_family",
-          "description",
-          "direction",
-          "enabled",
-          "fields",
-          "fqdn",
-          "fqdn_enabled",
-          "icmp",
-          "local_address",
-          "local_port",
-          "log",
-          "monitor",
-          "name",
-          "protocol",
-          "remote_address",
-          "remote_port",
-          "temp_id"
-        ]
-      },
-      "query": [
-        "clone_id",
-        "library",
-        "comment"
-      ]
-    },
-    "delete": {
-      "query": [
-        "ids",
-        "comment"
-      ]
-    },
-    "patch": {
-      "body": {
-        "diff_operations": [
-          "from",
-          "op",
-          "path",
-          "value"
-        ],
-        "root": [
-          "diff_type",
-          "id",
-          "rule_ids",
-          "rule_versions",
-          "tracking"
-        ]
-      },
-      "query": [
-        "comment"
-      ]
-    }
-  },
-  "/fwmgr/entities/rule-groups/validation/v1": {
-    "post": {
-      "body": {
-        "root": [
-          "description",
-          "enabled",
-          "name",
-          "platform"
-        ],
-        "rules": [
-          "action",
-          "address_family",
-          "description",
-          "direction",
-          "enabled",
-          "fields",
-          "fqdn",
-          "fqdn_enabled",
-          "icmp",
-          "local_address",
-          "local_port",
-          "log",
-          "monitor",
-          "name",
-          "protocol",
-          "remote_address",
-          "remote_port",
-          "temp_id"
-        ]
-      },
-      "query": [
-        "clone_id",
-        "library",
-        "comment"
-      ]
-    },
-    "patch": {
-      "body": {
-        "diff_operations": [
-          "from",
-          "op",
-          "path",
-          "value"
-        ],
-        "root": [
-          "diff_type",
-          "id",
-          "rule_ids",
-          "rule_versions",
-          "tracking"
-        ]
-      },
-      "query": [
-        "comment"
-      ]
-    }
-  },
-  "/fwmgr/entities/rules/v1": {
-    "get": {
-      "query": [
-        "ids"
-      ]
-    }
-  },
-  "/fwmgr/entities/rules/validate-filepath/v1": {
-    "post": {
-      "body": {
-        "root": [
-          "filepath_pattern",
-          "filepath_test_string"
-        ]
-      }
-    }
-  },
-  "/fwmgr/queries/events/v1": {
-    "get": {
-      "query": [
-        "sort",
-        "filter",
-        "q",
-        "offset",
-        "after",
-        "limit"
-      ]
-    }
-  },
-  "/fwmgr/queries/firewall-fields/v1": {
-    "get": {
-      "query": [
-        "platform_id",
-        "offset",
-        "limit"
-      ]
-    }
-  },
-  "/fwmgr/queries/network-locations/v1": {
-    "get": {
-      "query": [
-        "sort",
-        "filter",
-        "q",
-        "offset",
-        "after",
-        "limit"
-      ]
-    }
-  },
-  "/fwmgr/queries/platforms/v1": {
-    "get": {
-      "query": [
-        "offset",
-        "limit"
-      ]
-    }
-  },
-  "/fwmgr/queries/rule-groups/v1": {
-    "get": {
-      "query": [
-        "sort",
-        "filter",
-        "q",
-        "offset",
-        "after",
-        "limit"
-      ]
-    }
-  },
-  "/host-migration/entities/migration-destinations/GET/v1": {
-    "post": {
-      "body": {
-        "root": [
-          "device_ids",
-          "filter"
-        ]
-      }
-    }
-  },
-  "/host-migration/entities/host-migrations/GET/v1": {
-    "post": {
-      "body": {
-        "root": [
-          "ids"
-        ]
-      }
-    }
-  },
-  "/host-migration/entities/migrations/v1": {
-    "get": {
-      "query": [
-        "ids"
-      ]
-    },
-    "post": {
-      "body": {
-        "root": [
-          "device_ids",
-          "filter",
-          "name",
-          "target_cid"
-        ]
-      }
-    }
-  },
-  "/host-migration/queries/host-migrations/v1": {
-    "get": {
-      "query": [
-        "id",
-        "offset",
-        "limit",
-        "sort",
-        "filter"
-      ]
-    }
-  },
-  "/host-migration/queries/migrations/v1": {
-    "get": {
-      "query": [
-        "offset",
-        "limit",
-        "sort",
-        "filter"
-      ]
-    }
-  },
-  "/identity-protection/entities/devices/GET/v1": {
-    "post": {
-      "body": {
-        "root": [
-          "ids"
-        ]
-      }
-    }
-  },
-  "/identity-protection/entities/policy-rules/v1": {
-    "delete": {
-      "query": [
-        "ids"
-      ]
-    },
-    "get": {
-      "query": [
-        "ids"
-      ]
-    }
-  },
-  "/identity-protection/queries/devices/v1": {
-    "get": {
-      "query": [
-        "offset",
-        "limit",
-        "sort",
-        "filter"
-      ]
-    }
-  },
-  "/identity-protection/queries/policy-rules/v1": {
-    "get": {
-      "query": [
-        "enabled",
-        "simulation_mode",
-        "name"
-      ]
-    }
-  },
-  "/image-assessment/combined/vulnerability-lookups/v1": {
-    "post": {
-      "body": {
-        "applicationPackages": [
-          "libraries",
-          "type"
-        ],
-        "root": [
-          "osversion"
-        ],
-        "packages": [
-          "LayerHash",
-          "LayerIndex",
-          "MajorVersion",
-          "PackageHash",
-          "PackageProvider",
-          "PackageSource",
-          "Product",
-          "SoftwareArchitecture",
-          "Status",
-          "Vendor"
-        ]
-      }
-    }
-  },
-  "/incidents/combined/crowdscores/v1": {
-    "get": {
-      "query": [
-        "filter",
-        "offset",
-        "limit",
-        "sort"
-      ]
-    }
-  },
-  "/incidents/entities/behaviors/GET/v1": {
-    "post": {
-      "body": {
-        "root": [
-          "ids"
-        ]
-      }
-    }
-  },
-  "/incidents/entities/incident-actions/v1": {
-    "post": {
-      "body": {
-        "action_parameters": [
-          "name",
-          "value"
-        ],
-        "root": [
-          "ids"
-        ]
-      },
-      "query": [
-        "update_detects",
-        "overwrite_detects"
-      ]
-    }
-  },
-  "/incidents/entities/incidents/GET/v1": {
-    "post": {
-      "body": {
-        "root": [
-          "ids"
-        ]
-      }
-    }
-  },
-  "/incidents/queries/behaviors/v1": {
-    "get": {
-      "query": [
-        "filter",
-        "offset",
-        "limit",
-        "sort"
-      ]
-    }
-  },
-  "/incidents/queries/incidents/v1": {
-    "get": {
-      "query": [
-        "sort",
-        "filter",
-        "offset",
-        "limit"
-      ]
-    }
-  },
-  "/indicators/aggregates/devices-count/v1": {
-    "get": {
-      "query": [
-        "type",
-        "value"
-      ]
-    }
-  },
-  "/indicators/queries/devices/v1": {
-    "get": {
-      "query": [
-        "type",
-        "value",
-        "limit",
-        "offset"
-      ]
-    }
-  },
-  "/indicators/queries/processes/v1": {
-    "get": {
-      "query": [
-        "type",
-        "value",
-        "device_id",
-        "limit",
-        "offset"
-      ]
-    }
-  },
-  "/installation-tokens/entities/audit-events/v1": {
-    "get": {
-      "query": [
-        "ids"
-      ]
-    }
-  },
-  "/installation-tokens/entities/customer-settings/v1": {
-    "patch": {
-      "body": {
-        "root": [
-          "max_active_tokens",
-          "tokens_required"
-        ]
-      }
-    }
-  },
-  "/installation-tokens/entities/tokens/v1": {
-    "get": {
-      "query": [
-        "ids"
-      ]
-    },
-    "post": {
-      "body": {
-        "root": [
-          "expires_timestamp",
-          "label",
-          "type"
-        ]
-      }
-    },
-    "delete": {
-      "query": [
-        "ids"
-      ]
-    },
-    "patch": {
-      "body": {
-        "root": [
-          "expires_timestamp",
-          "label",
-          "revoked"
-        ]
-      },
-      "query": [
-        "ids"
-      ]
-    }
-  },
-  "/installation-tokens/queries/audit-events/v1": {
-    "get": {
-      "query": [
-        "offset",
-        "limit",
-        "sort",
-        "filter"
-      ]
-    }
-  },
-  "/installation-tokens/queries/tokens/v1": {
-    "get": {
-      "query": [
-        "offset",
-        "limit",
-        "sort",
-        "filter"
-      ]
-    }
-  },
-  "/intel/combined/actors/v1": {
-    "get": {
-      "query": [
-        "offset",
-        "limit",
-        "sort",
-        "filter",
-        "q",
-        "fields"
-      ]
-    }
-  },
-  "/intel/combined/indicators/v1": {
-    "get": {
-      "query": [
-        "offset",
-        "limit",
-        "sort",
-        "filter",
-        "q",
-        "include_deleted",
-        "include_relations"
-      ]
-    }
-  },
-  "/intel/combined/reports/v1": {
-    "get": {
-      "query": [
-        "offset",
-        "limit",
-        "sort",
-        "filter",
-        "q",
-        "fields"
-      ]
-    }
-  },
-  "/intel/entities/actors/v1": {
-    "get": {
-      "query": [
-        "ids",
-        "fields"
-      ]
-    }
-  },
-  "/intel/entities/indicators/GET/v1": {
-    "post": {
-      "body": {
-        "root": [
-          "ids"
-        ]
-      }
-    }
-  },
-  "/intel/entities/malware/v1": {
-    "get": {
-      "query": [
-        "ids"
-      ]
-    }
-  },
-  "/intel/entities/mitre-reports/v1": {
-    "get": {
-      "query": [
-        "actor_id",
-        "format"
-      ]
-    }
-  },
-  "/intel/entities/mitre/v1": {
-    "post": {
-      "body": {
-        "root": [
-          "ids"
-        ]
-      }
-    }
-  },
-  "/intel/entities/report-files/v1": {
-    "get": {
-      "query": [
-        "id",
-        "ids"
-      ]
-    }
-  },
-  "/intel/entities/reports/v1": {
-    "get": {
-      "query": [
-        "ids",
-        "fields"
-      ]
-    }
-  },
-  "/intel/entities/rules-files/v1": {
-    "get": {
-      "query": [
-        "Accept",
-        "id",
-        "format"
-      ]
-    }
-  },
-  "/intel/entities/rules-latest-files/v1": {
-    "get": {
-      "query": [
-        "Accept",
-        "If-None-Match",
-        "If-Modified-Since",
-        "type",
-        "format"
-      ]
-    }
-  },
-  "/intel/entities/rules/v1": {
-    "get": {
-      "query": [
-        "ids"
-      ]
-    }
-  },
-  "/intel/entities/vulnerabilities/GET/v1": {
-    "post": {
-      "body": {
-        "root": [
-          "ids"
-        ]
-      }
-    }
-  },
-  "/intel/queries/actors/v1": {
-    "get": {
-      "query": [
-        "offset",
-        "limit",
-        "sort",
-        "filter",
-        "q"
-      ]
-    }
-  },
-  "/intel/queries/indicators/v1": {
-    "get": {
-      "query": [
-        "offset",
-        "limit",
-        "sort",
-        "filter",
-        "q",
-        "include_deleted",
-        "include_relations"
-      ]
-    }
-  },
-  "/intel/queries/malware/v1": {
-    "get": {
-      "query": [
-        "offset",
-        "limit",
-        "sort",
-        "filter",
-        "q"
-      ]
-    }
-  },
-  "/intel/queries/mitre-malware/v1": {
-    "get": {
-      "query": [
-        "ids"
-      ]
-    }
-  },
-  "/intel/queries/mitre/v1": {
-    "get": {
-      "query": [
-        "id",
-        "ids"
-      ]
-    }
-  },
-  "/intel/queries/reports/v1": {
-    "get": {
-      "query": [
-        "offset",
-        "limit",
-        "sort",
-        "filter",
-        "q"
-      ]
-    }
-  },
-  "/intel/queries/rules/v1": {
-    "get": {
-      "query": [
-        "offset",
-        "limit",
-        "sort",
-        "name",
-        "type",
-        "description",
-        "tags",
-        "min_created_date",
-        "max_created_date",
-        "q"
-      ]
-    }
-  },
-  "/intel/queries/vulnerabilities/v1": {
-    "get": {
-      "query": [
-        "offset",
-        "limit",
-        "sort",
-        "filter",
-        "q"
-      ]
-    }
-  },
-  "/ioarules/entities/pattern-severities/v1": {
-    "get": {
-      "query": [
-        "ids"
-      ]
-    }
-  },
-  "/ioarules/entities/platforms/v1": {
-    "get": {
-      "query": [
-        "ids"
-      ]
-    }
-  },
-  "/ioarules/entities/rule-groups/v1": {
-    "get": {
-      "query": [
-        "ids"
-      ]
-    },
-    "post": {
-      "body": {
-        "root": [
-          "comment",
-          "description",
-          "name",
-          "platform"
-        ]
-      }
-    },
-    "delete": {
-      "query": [
-        "comment",
-        "ids"
-      ]
-    },
-    "patch": {
-      "body": {
-        "root": [
-          "comment",
-          "description",
-          "enabled",
-          "id",
-          "name",
-          "rulegroup_version"
-        ]
-      }
-    }
-  },
-  "/ioarules/entities/rule-types/v1": {
-    "get": {
-      "query": [
-        "ids"
-      ]
-    }
-  },
-  "/ioarules/entities/rules/GET/v1": {
-    "post": {
-      "body": {
-        "root": [
-          "ids"
-        ]
-      }
-    }
-  },
-  "/ioarules/entities/rules/v1": {
-    "post": {
-      "body": {
-        "root": [
-          "comment",
-          "description",
-          "disposition_id",
-          "name",
-          "pattern_severity",
-          "rulegroup_id",
-          "ruletype_id"
-        ],
-        "field_values": [
-          "final_value",
-          "label",
-          "name",
-          "type",
-          "value",
-          "values"
-        ]
-      }
-    },
-    "delete": {
-      "query": [
-        "rule_group_id",
-        "comment",
-        "ids"
-      ]
-    },
-    "patch": {
-      "body": {
-        "root": [
-          "comment",
-          "rulegroup_id",
-          "rulegroup_version"
-        ],
-        "rule_updates": [
-          "description",
-          "disposition_id",
-          "enabled",
-          "field_values",
-          "instance_id",
-          "name",
-          "pattern_severity",
-          "rulegroup_version"
-        ]
-      }
-    }
-  },
-  "/ioarules/entities/rules/v2": {
-    "patch": {
-      "body": {
-        "root": [
-          "comment",
-          "rulegroup_id",
-          "rulegroup_version"
-        ],
-        "rule_updates": [
-          "description",
-          "disposition_id",
-          "enabled",
-          "field_values",
-          "instance_id",
-          "name",
-          "pattern_severity",
-          "rulegroup_version"
-        ]
-      }
-    }
-  },
-  "/ioarules/queries/pattern-severities/v1": {
-    "get": {
-      "query": [
-        "offset",
-        "limit"
-      ]
-    }
-  },
-  "/ioarules/queries/platforms/v1": {
-    "get": {
-      "query": [
-        "offset",
-        "limit"
-      ]
-    }
-  },
-  "/ioarules/queries/rule-groups-full/v1": {
-    "get": {
-      "query": [
-        "sort",
-        "filter",
-        "q",
-        "offset",
-        "limit"
-      ]
-    }
-  },
-  "/ioarules/queries/rule-groups/v1": {
-    "get": {
-      "query": [
-        "sort",
-        "filter",
-        "q",
-        "offset",
-        "limit"
-      ]
-    }
-  },
-  "/ioarules/queries/rule-types/v1": {
-    "get": {
-      "query": [
-        "offset",
-        "limit"
-      ]
-    }
-  },
-  "/ioarules/queries/rules/v1": {
-    "get": {
-      "query": [
-        "sort",
-        "filter",
-        "q",
-        "offset",
-        "limit"
-      ]
-    }
-  },
-  "/iocs/aggregates/indicators/device-count/v1": {
-    "get": {
-      "query": [
-        "type",
-        "value"
-      ]
-    }
-  },
-  "/iocs/combined/indicator/v1": {
-    "get": {
-      "query": [
-        "filter",
-        "offset",
-        "limit",
-        "sort",
-        "after",
-        "from_parent"
-      ]
-    }
-  },
-  "/iocs/entities/actions/v1": {
-    "get": {
-      "query": [
-        "ids"
-      ]
-    }
-  },
-  "/iocs/entities/indicators/v1": {
-    "get": {
-      "query": [
-        "ids"
-      ]
-    },
-    "post": {
-      "body": {
-        "root": [
-          "comment"
-        ],
-        "indicators": [
-          "action",
-          "applied_globally",
-          "description",
-          "expiration",
-          "host_groups",
-          "metadata",
-          "mobile_action",
-          "platforms",
-          "severity",
-          "source",
-          "tags",
-          "type",
-          "value"
-        ]
-      },
-      "query": [
-        "retrodetects",
-        "ignore_warnings"
-      ]
-    },
-    "patch": {
-      "body": {
-        "bulk_update": [
-          "action",
-          "applied_globally",
-          "description",
-          "expiration",
-          "filter",
-          "from_parent",
-          "host_groups",
-          "metadata",
-          "mobile_action",
-          "platforms",
-          "severity",
-          "source",
-          "tags"
-        ],
-        "root": [
-          "comment"
-        ],
-        "indicators": [
-          "action",
-          "applied_globally",
-          "description",
-          "expiration",
-          "host_groups",
-          "id",
-          "metadata",
-          "mobile_action",
-          "platforms",
-          "severity",
-          "source",
-          "tags"
-        ]
-      },
-      "query": [
-        "retrodetects",
-        "ignore_warnings"
-      ]
-    }
-  },
-  "/iocs/queries/actions/v1": {
-    "get": {
-      "query": [
-        "offset",
-        "limit"
-      ]
-    }
-  },
-  "/iocs/queries/indicators/v1": {
-    "get": {
-      "query": [
-        "filter",
-        "offset",
-        "limit",
-        "sort",
-        "after",
-        "from_parent"
-      ]
-    }
-  },
-  "/iocs/queries/ioc-types/v1": {
-    "get": {
-      "query": [
-        "offset",
-        "limit"
-      ]
-    }
-  },
-  "/iocs/queries/platforms/v1": {
-    "get": {
-      "query": [
-        "offset",
-        "limit"
-      ]
-    }
-  },
-  "/iocs/queries/severities/v1": {
-    "get": {
-      "query": [
-        "offset",
-        "limit"
-      ]
-    }
-  },
-  "/kubernetes-protection/entities/accounts/aws/v1": {
-    "get": {
-      "query": [
-        "ids",
-        "is_horizon_acct",
-        "status",
-        "limit",
-        "offset"
-      ]
-    },
-    "post": {
-      "body": {
-        "resources": [
-          "account_id",
-          "region"
-        ]
-      }
-    },
-    "delete": {
-      "query": [
-        "ids"
-      ]
-    },
-    "patch": {
-      "query": [
-        "ids",
-        "region"
-      ]
-    }
-  },
-  "/kubernetes-protection/entities/accounts/azure/v1": {
-    "get": {
-      "query": [
-        "ids",
-        "subscription_id",
-        "status",
-        "is_horizon_acct",
-        "limit",
-        "offset"
-      ]
-    },
-    "post": {
-      "body": {
-        "resources": [
-          "subscription_id",
-          "tenant_id"
-        ]
-      }
-    },
-    "delete": {
-      "query": [
-        "ids"
-      ]
-    }
-  },
-  "/kubernetes-protection/entities/cloud_cluster/v1": {
-    "get": {
-      "query": [
-        "locations",
-        "ids",
-        "cluster_service",
-        "cluster_status",
-        "limit",
-        "offset"
-      ]
-    }
-  },
-  "/kubernetes-protection/entities/cloud-locations/v1": {
-    "get": {
-      "query": [
-        "clouds"
-      ]
-    }
-  },
-  "/kubernetes-protection/entities/config/azure/v1": {
-    "get": {
-      "query": [
-        "ids",
-        "limit",
-        "offset"
-      ]
-    }
-  },
-  "/kubernetes-protection/entities/gen/scripts/v1": {
-    "get": {}
-  },
-  "/kubernetes-protection/entities/integration/agent/v1": {
-    "get": {
-      "query": [
-        "cluster_name",
-        "is_self_managed_cluster"
-      ]
-    }
-  },
-  "/kubernetes-protection/entities/kubernetes/clusters/v1": {
-    "get": {
-      "query": [
-        "cluster_names",
-        "status",
-        "account_ids",
-        "locations",
-        "cluster_service",
-        "limit",
-        "offset"
-      ]
-    }
-  },
-  "/kubernetes-protection/entities/scan/trigger/v1": {
-    "post": {
-      "query": [
-        "scan_type"
-      ]
-    }
-  },
-  "/kubernetes-protection/entities/service-principal/azure/v1": {
-    "patch": {
-      "query": [
-        "id",
-        "client_id"
-      ]
-    }
-  },
-  "/kubernetes-protection/entities/tenants/azure/v1": {
-    "get": {
-      "query": [
-        "ids",
-        "status",
-        "limit",
-        "offset"
-      ]
-    }
-  },
-  "/kubernetes-protection/entities/user-script/azure/v1": {
-    "get": {
-      "query": [
-        "id",
-        "subscription_id"
-      ]
-    }
-  },
-  "/loggingapi/combined/repos/v1": {
-    "get": {
-      "query": [
-        "check_test_data"
-      ]
-    }
-  },
-  "/loggingapi/entities/saved-searches/execute/v1": {
-    "get": {
-      "query": [
-        "job_id",
-        "app_id",
-        "infer_json_types",
-        "job_status_only",
-        "limit",
-        "match_response_schema",
-        "metadata",
-        "offset"
-      ]
-    }
-  },
-  "/loggingapi/entities/views/v1": {
-    "get": {
-      "query": [
-        "check_test_data"
-      ]
-    }
-  },
-  "/malquery/aggregates/quotas/v1": {
-    "get": {}
-  },
-  "/malquery/entities/download-files/v1": {
-    "get": {
-      "query": [
-        "ids"
-      ]
-    }
-  },
-  "/malquery/entities/metadata/v1": {
-    "get": {
-      "query": [
-        "ids"
-      ]
-    }
-  },
-  "/malquery/entities/requests/v1": {
-    "get": {
-      "query": [
-        "ids"
-      ]
-    }
-  },
-  "/malquery/entities/samples-multidownload/v1": {
-    "post": {
-      "body": {
-        "root": [
-          "samples"
-        ]
-      }
-    }
-  },
-  "/message-center/entities/case-activities/GET/v1": {
-    "post": {
-      "body": {
-        "root": [
-          "ids"
-        ]
-      }
-    }
-  },
-  "/message-center/entities/case-activity/v1": {
-    "post": {
-      "body": {
-        "root": [
-          "body",
-          "case_id",
-          "type",
-          "user_uuid"
-        ]
-      }
-    }
-  },
-  "/message-center/entities/case-attachment/v1": {
-    "get": {
-      "query": [
-        "id"
-      ]
-    },
-    "post": {
-      "formdata": [
-        "case_id",
-        "user_uuid",
-        "file"
-      ]
-    }
-  },
-  "/message-center/entities/cases/GET/v1": {
-    "post": {
-      "body": {
-        "root": [
-          "ids"
-        ]
-      }
-    }
-  },
-  "/message-center/queries/case-activities/v1": {
-    "get": {
-      "query": [
-        "limit",
-        "sort",
-        "filter",
-        "offset",
-        "case_id"
-      ]
-    }
-  },
-  "/message-center/queries/cases/v1": {
-    "get": {
-      "query": [
-        "limit",
-        "sort",
-        "filter",
-        "offset"
-      ]
-    }
-  },
-  "/mssp/entities/children/GET/v2": {
-    "post": {
-      "body": {
-        "root": [
-          "ids"
-        ]
-      }
-    }
-  },
-  "/mssp/entities/cid-group-members/v1": {
-    "post": {
-      "body": {
-        "resources": [
-          "cid_group_id",
-          "cids"
-        ]
-      }
-    }
-  },
-  "/mssp/entities/cid-group-members/v2": {
-    "get": {
-      "query": [
-        "ids"
-      ]
-    },
-    "delete": {
-      "body": {
-        "resources": [
-          "cid_group_id",
-          "cids"
-        ]
-      }
-    }
-  },
-  "/mssp/entities/cid-groups/v1": {
-    "post": {
-      "body": {
-        "resources": [
-          "cid",
-          "cid_group_id",
-          "description",
-          "is_default",
-          "name"
-        ]
-      }
-    },
-    "delete": {
-      "query": [
-        "cid_group_ids"
-      ]
-    },
-    "patch": {
-      "body": {
-        "resources": [
-          "cid",
-          "cid_group_id",
-          "description",
-          "is_default",
-          "name"
-        ]
-      }
-    }
-  },
-  "/mssp/entities/cid-groups/v2": {
-    "get": {
-      "query": [
-        "ids"
-      ]
-    }
-  },
-  "/mssp/entities/mssp-roles/v1": {
-    "get": {
-      "query": [
-        "ids"
-      ]
-    },
-    "post": {
-      "body": {
-        "resources": [
-          "cid_group_id",
-          "id",
-          "role_ids",
-          "user_group_id"
-        ]
-      }
-    },
-    "delete": {
-      "body": {
-        "resources": [
-          "cid_group_id",
-          "id",
-          "role_ids",
-          "user_group_id"
-        ]
-      }
-    }
-  },
-  "/mssp/entities/user-group-members/v1": {
-    "post": {
-      "body": {
-        "resources": [
-          "user_group_id",
-          "user_uuids"
-        ]
-      }
-    },
-    "delete": {
-      "body": {
-        "resources": [
-          "user_group_id",
-          "user_uuids"
-        ]
-      }
-    }
-  },
-  "/mssp/entities/user-group-members/v2": {
-    "get": {
-      "query": [
-        "ids"
-      ]
-    }
-  },
-  "/mssp/entities/user-groups/v1": {
-    "post": {
-      "body": {
-        "resources": [
-          "cid",
-          "description",
-          "name",
-          "user_group_id"
-        ]
-      }
-    },
-    "delete": {
-      "query": [
-        "user_group_ids"
-      ]
-    },
-    "patch": {
-      "body": {
-        "resources": [
-          "cid",
-          "description",
-          "name",
-          "user_group_id"
-        ]
-      }
-    }
-  },
-  "/mssp/entities/user-groups/v2": {
-    "get": {
-      "query": [
-        "ids"
-      ]
-    }
-  },
-  "/mssp/queries/children/v1": {
-    "get": {
-      "query": [
-        "filter",
-        "sort",
-        "offset",
-        "limit"
-      ]
-    }
-  },
-  "/mssp/queries/cid-group-members/v1": {
-    "get": {
-      "query": [
-        "cid",
-        "sort",
-        "offset",
-        "limit"
-      ]
-    }
-  },
-  "/mssp/queries/cid-groups/v1": {
-    "get": {
-      "query": [
-        "name",
-        "sort",
-        "offset",
-        "limit"
-      ]
-    }
-  },
-  "/mssp/queries/mssp-roles/v1": {
-    "get": {
-      "query": [
-        "user_group_id",
-        "cid_group_id",
-        "role_id",
-        "sort",
-        "offset",
-        "limit"
-      ]
-    }
-  },
-  "/mssp/queries/user-group-members/v1": {
-    "get": {
-      "query": [
-        "user_uuid",
-        "sort",
-        "offset",
-        "limit"
-      ]
-    }
-  },
-  "/mssp/queries/user-groups/v1": {
-    "get": {
-      "query": [
-        "name",
-        "sort",
-        "offset",
-        "limit"
-      ]
-    }
-  },
-  "/ods/entities/malicious-files/v1": {
-    "get": {
-      "query": [
-        "ids"
-      ]
-    }
-  },
-  "/ods/entities/scan-control-actions/cancel/v1": {
-    "post": {
-      "body": {
-        "root": [
-          "ids"
-        ]
-      }
-    }
-  },
-  "/ods/entities/scan-hosts/v1": {
-    "get": {
-      "query": [
-        "ids"
-      ]
-    }
-  },
-  "/ods/entities/scans/v1": {
-    "post": {
-      "body": {
-        "root": [
-          "cloud_ml_level_detection",
-          "cloud_ml_level_prevention",
-          "cloud_pup_adware_level_detection",
-          "cloud_pup_adware_level_prevention",
-          "cpu_priority",
-          "description",
-          "endpoint_notification",
-          "file_paths",
-          "host_groups",
-          "hosts",
-          "initiated_from",
-          "max_duration",
-          "pause_duration",
-          "quarantine",
-          "scan_exclusions",
-          "scan_inclusions",
-          "sensor_ml_level_detection",
-          "sensor_ml_level_prevention"
-        ]
-      }
-    }
-  },
-  "/ods/entities/scans/v2": {
-    "get": {
-      "query": [
-        "ids"
-      ]
-    }
-  },
-  "/ods/entities/scheduled-scans/v1": {
-    "delete": {
-      "query": [
-        "ids",
-        "filter"
-      ]
-    },
-    "get": {
-      "query": [
-        "ids"
-      ]
-    },
-    "post": {
-      "body": {
-        "root": [
-          "cloud_ml_level_detection",
-          "cloud_ml_level_prevention",
-          "cloud_pup_adware_level_detection",
-          "cloud_pup_adware_level_prevention",
-          "cpu_priority",
-          "description",
-          "endpoint_notification",
-          "file_paths",
-          "host_groups",
-          "initiated_from",
-          "max_duration",
-          "max_file_size",
-          "pause_duration",
-          "quarantine",
-          "scan_exclusions",
-          "scan_inclusions",
-          "sensor_ml_level_detection",
-          "sensor_ml_level_prevention"
-        ],
-        "schedule": [
-          "ignored_by_channelfile",
-          "interval",
-          "start_timestamp"
-        ]
-      }
-    }
-  },
-  "/ods/queries/malicious-files/v1": {
-    "get": {
-      "query": [
-        "filter",
-        "offset",
-        "limit",
-        "sort"
-      ]
-    }
-  },
-  "/ods/queries/scan-hosts/v1": {
-    "get": {
-      "query": [
-        "filter",
-        "offset",
-        "limit",
-        "sort"
-      ]
-    }
-  },
-  "/ods/queries/scans/v1": {
-    "get": {
-      "query": [
-        "filter",
-        "offset",
-        "limit",
-        "sort"
-      ]
-    }
-  },
-  "/ods/queries/scheduled-scans/v1": {
-    "get": {
-      "query": [
-        "filter",
-        "offset",
-        "limit",
-        "sort"
-      ]
-    }
-  },
-  "/overwatch-dashboards/aggregates/detections-global-counts/v1": {
-    "get": {
-      "query": [
-        "filter"
-      ]
-    }
-  },
-  "/overwatch-dashboards/aggregates/incidents-global-counts/v1": {
-    "get": {
-      "query": [
-        "filter"
-      ]
-    }
-  },
-  "/overwatch-dashboards/aggregates/ow-events-global-counts/v1": {
-    "get": {
-      "query": [
-        "filter"
-      ]
-    }
-  },
-  "/plugins/combined/configs/v1": {
-    "get": {
-      "query": [
-        "filter",
-        "limit",
-        "offset",
-        "sort"
-      ]
-    }
-  },
-  "/policy/combined/content-update/v1": {
-    "get": {
-      "query": [
-        "filter",
-        "offset",
-        "limit",
-        "sort"
-      ]
-    }
-  },
-  "/policy/combined/content-update-members/v1": {
-    "get": {
-      "query": [
-        "id",
-        "filter",
-        "offset",
-        "limit",
-        "sort"
-      ]
-    }
-  },
-  "/policy/combined/device-control-members/v1": {
-    "get": {
-      "query": [
-        "id",
-        "filter",
-        "offset",
-        "limit",
-        "sort"
-      ]
-    }
-  },
-  "/policy/combined/firewall-members/v1": {
-    "get": {
-      "query": [
-        "id",
-        "filter",
-        "offset",
-        "limit",
-        "sort"
-      ]
-    }
-  },
-  "/policy/combined/firewall/v1": {
-    "get": {
-      "query": [
-        "filter",
-        "offset",
-        "limit",
-        "sort"
-      ]
-    }
-  },
-  "/policy/combined/prevention-members/v1": {
-    "get": {
-      "query": [
-        "id",
-        "filter",
-        "offset",
-        "limit",
-        "sort"
-      ]
-    }
-  },
-  "/policy/combined/prevention/v1": {
-    "get": {
-      "query": [
-        "filter",
-        "offset",
-        "limit",
-        "sort"
-      ]
-    }
-  },
-  "/policy/combined/response-members/v1": {
-    "get": {
-      "query": [
-        "id",
-        "filter",
-        "offset",
-        "limit",
-        "sort"
-      ]
-    }
-  },
-  "/policy/combined/response/v1": {
-    "get": {
-      "query": [
-        "filter",
-        "offset",
-        "limit",
-        "sort"
-      ]
-    }
-  },
-  "/policy/combined/reveal-uninstall-token/v1": {
-    "post": {
-      "body": {
-        "root": [
-          "audit_message",
-          "device_id"
-        ]
-      }
-    }
-  },
-  "/policy/combined/sensor-update-builds/v1": {
-    "get": {
-      "query": [
-        "platform",
-        "stage"
-      ]
-    }
-  },
-  "/policy/combined/sensor-update-kernels/v1": {
-    "get": {
-      "query": [
-        "filter",
-        "offset",
-        "limit"
-      ]
-    }
-  },
-  "/policy/combined/sensor-update-members/v1": {
-    "get": {
-      "query": [
-        "id",
-        "filter",
-        "offset",
-        "limit",
-        "sort"
-      ]
-    }
-  },
-  "/policy/combined/sensor-update/v2": {
-    "get": {
-      "query": [
-        "filter",
-        "offset",
-        "limit",
-        "sort"
-      ]
-    }
-  },
-  "/policy/entities/content-update/v1": {
-    "delete": {
-      "query": [
-        "ids"
-      ]
-    },
-    "get": {
-      "query": [
-        "ids"
-      ]
-    },
-    "patch": {
-      "body": {
-        "resources": [
-          "description",
-          "id",
-          "name",
-          "settings"
-        ]
-      }
-    },
-    "post": {
-      "body": {
-        "resources": [
-          "description",
-          "name",
-          "settings"
-        ]
-      }
-    }
-  },
-  "/policy/entities/content-update-precedence/v1": {
-    "post": {
-      "body": {
-        "root": [
-          "ids"
-        ]
-      }
-    }
-  },
-  "/policy/entities/default-device-control/v1": {
-    "get": {},
-    "patch": {
-      "body": {
-        "custom_notifications": [
-          "blocked_notification",
-          "restricted_notification"
-        ]
-      }
-    }
-  },
-  "/policy/entities/device-control-classes/v1": {
-    "patch": {
-      "body": {
-        "policies": [
-          "bluetooth_classes",
-          "id",
-          "usb_classes"
-        ]
-      }
-    }
-  },
-  "/policy/entities/device-control-precedence/v1": {
-    "post": {
-      "body": {
-        "root": [
-          "ids",
-          "platform_name"
-        ]
-      }
-    }
-  },
-  "/policy/entities/device-control/v1": {
-    "delete": {
-      "query": [
-        "ids"
-      ]
-    }
-  },
-  "/policy/entities/device-control/v2": {
-    "get": {
-      "query": [
-        "ids"
-      ]
-    },
-    "patch": {
-      "body": {
-        "policies": [
-          "bluetooth_settings",
-          "description",
-          "id",
-          "name",
-          "usb_settings"
-        ]
-      }
-    },
-    "post": {
-      "body": {
-        "policies": [
-          "bluetooth_settings",
-          "clone_id",
-          "description",
-          "name",
-          "platform_name",
-          "usb_settings"
-        ]
-      }
-    }
-  },
-  "/policy/entities/firewall-precedence/v1": {
-    "post": {
-      "body": {
-        "root": [
-          "ids",
-          "platform_name"
-        ]
-      }
-    }
-  },
-  "/policy/entities/firewall/v1": {
-    "get": {
-      "query": [
-        "ids"
-      ]
-    },
-    "post": {
-      "body": {
-        "resources": [
-          "clone_id",
-          "description",
-          "name",
-          "platform_name"
-        ]
-      },
-      "query": [
-        "clone_id"
-      ]
-    },
-    "delete": {
-      "query": [
-        "ids"
-      ]
-    },
-    "patch": {
-      "body": {
-        "resources": [
-          "description",
-          "id",
-          "name"
-        ]
-      }
-    }
-  },
-  "/policy/entities/ioa-exclusions/v1": {
-    "get": {
-      "query": [
-        "ids"
-      ]
-    },
-    "post": {
-      "body": {
-        "root": [
-          "cl_regex",
-          "comment",
-          "description",
-          "detection_json",
-          "groups",
-          "ifn_regex",
-          "name",
-          "pattern_id",
-          "pattern_name"
-        ]
-      }
-    },
-    "delete": {
-      "query": [
-        "ids",
-        "comment"
-      ]
-    },
-    "patch": {
-      "body": {
-        "root": [
-          "cl_regex",
-          "comment",
-          "description",
-          "detection_json",
-          "groups",
-          "id",
-          "ifn_regex",
-          "name",
-          "pattern_id",
-          "pattern_name"
-        ]
-      }
-    }
-  },
-  "/policy/entities/ml-exclusions/v1": {
-    "get": {
-      "query": [
-        "ids"
-      ]
-    },
-    "post": {
-      "body": {
-        "root": [
-          "comment",
-          "excluded_from",
-          "groups",
-          "value"
-        ]
-      }
-    },
-    "delete": {
-      "query": [
-        "ids",
-        "comment"
-      ]
-    },
-    "patch": {
-      "body": {
-        "root": [
-          "comment",
-          "groups",
-          "id",
-          "is_descendant_process",
-          "value"
-        ]
-      }
-    }
-  },
-  "/policy/entities/prevention-precedence/v1": {
-    "post": {
-      "body": {
-        "root": [
-          "ids",
-          "platform_name"
-        ]
-      }
-    }
-  },
-  "/policy/entities/prevention/v1": {
-    "get": {
-      "query": [
-        "ids"
-      ]
-    },
-    "post": {
-      "body": {
-        "resources": [
-          "clone_id",
-          "description",
-          "name",
-          "platform_name",
-          "settings"
-        ]
-      }
-    },
-    "delete": {
-      "query": [
-        "ids"
-      ]
-    },
-    "patch": {
-      "body": {
-        "resources": [
-          "description",
-          "id",
-          "name",
-          "settings"
-        ]
-      }
-    }
-  },
-  "/policy/entities/response-precedence/v1": {
-    "post": {
-      "body": {
-        "root": [
-          "ids",
-          "platform_name"
-        ]
-      }
-    }
-  },
-  "/policy/entities/response/v1": {
-    "get": {
-      "query": [
-        "ids"
-      ]
-    },
-    "post": {
-      "body": {
-        "resources": [
-          "clone_id",
-          "description",
-          "name",
-          "platform_name",
-          "settings"
-        ]
-      }
-    },
-    "delete": {
-      "query": [
-        "ids"
-      ]
-    },
-    "patch": {
-      "body": {
-        "resources": [
-          "description",
-          "id",
-          "name",
-          "settings"
-        ]
-      }
-    }
-  },
-  "/policy/entities/sensor-update-precedence/v1": {
-    "post": {
-      "body": {
-        "root": [
-          "ids",
-          "platform_name"
-        ]
-      }
-    }
-  },
-  "/policy/entities/sensor-update/v1": {
-    "delete": {
-      "query": [
-        "ids"
-      ]
-    }
-  },
-  "/policy/entities/sensor-update/v2": {
-    "get": {
-      "query": [
-        "ids"
-      ]
-    },
-    "post": {
-      "body": {
-        "resources": [
-          "description",
-          "name",
-          "platform_name",
-          "settings"
-        ]
-      }
-    },
-    "patch": {
-      "body": {
-        "resources": [
-          "description",
-          "id",
-          "name",
-          "settings"
-        ]
-      }
-    }
-  },
-  "/policy/entities/sv-exclusions/v1": {
-    "get": {
-      "query": [
-        "ids"
-      ]
-    },
-    "post": {
-      "body": {
-        "root": [
-          "comment",
-          "groups",
-          "is_descendant_process",
-          "value"
-        ]
-      }
-    },
-    "delete": {
-      "query": [
-        "ids",
-        "comment"
-      ]
-    },
-    "patch": {
-      "body": {
-        "root": [
-          "comment",
-          "groups",
-          "id",
-          "is_descendant_process",
-          "value"
-        ]
-      }
-    }
-  },
-  "/policy/queries/content-update/v1": {
-    "get": {
-      "query": [
-        "filter",
-        "offset",
-        "limit",
-        "sort"
-      ]
-    }
-  },
-  "/policy/queries/content-update-members/v1": {
-    "get": {
-      "query": [
-        "id",
-        "filter",
-        "offset",
-        "limit",
-        "sort"
-      ]
-    }
-  },
-  "/policy/queries/content-update-pin-versions/v1": {
-    "get": {
-      "query": [
-        "category",
-        "sort"
-      ]
-    }
-  },
-  "/policy/queries/device-control-members/v1": {
-    "get": {
-      "query": [
-        "id",
-        "filter",
-        "offset",
-        "limit",
-        "sort"
-      ]
-    }
-  },
-  "/policy/queries/device-control/v1": {
-    "get": {
-      "query": [
-        "filter",
-        "offset",
-        "limit",
-        "sort"
-      ]
-    }
-  },
-  "/policy/queries/firewall-members/v1": {
-    "get": {
-      "query": [
-        "id",
-        "filter",
-        "offset",
-        "limit",
-        "sort"
-      ]
-    }
-  },
-  "/policy/queries/firewall/v1": {
-    "get": {
-      "query": [
-        "filter",
-        "offset",
-        "limit",
-        "sort"
-      ]
-    }
-  },
-  "/policy/queries/ioa-exclusions/v1": {
-    "get": {
-      "query": [
-        "filter",
-        "ifn_regex",
-        "cl_regex",
-        "offset",
-        "limit",
-        "sort"
-      ]
-    }
-  },
-  "/policy/queries/ml-exclusions/v1": {
-    "get": {
-      "query": [
-        "filter",
-        "offset",
-        "limit",
-        "sort"
-      ]
-    }
-  },
-  "/policy/queries/prevention-members/v1": {
-    "get": {
-      "query": [
-        "id",
-        "filter",
-        "offset",
-        "limit",
-        "sort"
-      ]
-    }
-  },
-  "/policy/queries/prevention/v1": {
-    "get": {
-      "query": [
-        "filter",
-        "offset",
-        "limit",
-        "sort"
-      ]
-    }
-  },
-  "/policy/queries/response-members/v1": {
-    "get": {
-      "query": [
-        "id",
-        "filter",
-        "offset",
-        "limit",
-        "sort"
-      ]
-    }
-  },
-  "/policy/queries/response/v1": {
-    "get": {
-      "query": [
-        "filter",
-        "offset",
-        "limit",
-        "sort"
-      ]
-    }
-  },
-  "/policy/queries/sensor-update-kernels/{distinct-field}/v1": {
-    "get": {
-      "query": [
-        "distinct-field",
-        "filter",
-        "offset",
-        "limit"
-      ]
-    }
-  },
-  "/policy/queries/sensor-update-members/v1": {
-    "get": {
-      "query": [
-        "id",
-        "filter",
-        "offset",
-        "limit",
-        "sort"
-      ]
-    }
-  },
-  "/policy/queries/sensor-update/v1": {
-    "get": {
-      "query": [
-        "filter",
-        "offset",
-        "limit",
-        "sort"
-      ]
-    }
-  },
-  "/policy/queries/sv-exclusions/v1": {
-    "get": {
-      "query": [
-        "filter",
-        "offset",
-        "limit",
-        "sort"
-      ]
-    }
-  },
-  "/processes/entities/processes/v1": {
-    "get": {
-      "query": [
-        "ids"
-      ]
-    }
-  },
-  "/quarantine/aggregates/action-update-count/v1": {
-    "get": {
-      "query": [
-        "filter"
-      ]
-    }
-  },
-  "/quarantine/entities/quarantined-files/GET/v1": {
-    "post": {
-      "body": {
-        "root": [
-          "ids"
-        ]
-      }
-    }
-  },
-  "/quarantine/entities/quarantined-files/v1": {
-    "patch": {
-      "body": {
-        "root": [
-          "action",
-          "comment",
-          "ids"
-        ]
-      }
-    }
-  },
-  "/quarantine/queries/quarantined-files/v1": {
-    "get": {
-      "query": [
-        "offset",
-        "limit",
-        "sort",
-        "filter",
-        "q"
-      ]
-    },
-    "patch": {
-      "body": {
-        "root": [
-          "action",
-          "comment",
-          "filter",
-          "q"
-        ]
-      }
-    }
-  },
-  "/quickscanpro/entities/files/v1": {
-    "delete": {
-      "query": [
-        "ids"
-      ]
-    },
-    "post": {
-      "formdata": [
-        "file",
-        "scan"
-      ]
-    }
-  },
-  "/quickscanpro/entities/scans/v1": {
-    "delete": {
-      "query": [
-        "ids"
-      ]
-    },
-    "get": {
-      "query": [
-        "ids"
-      ]
-    },
-    "post": {
-      "body": {
-        "resources": [
-          "sha256"
-        ]
-      }
-    }
-  },
-  "/quickscanpro/queries/scans/v1": {
-    "get": {
-      "query": [
-        "filter",
-        "offset",
-        "limit",
-        "sort"
-      ]
-    }
-  },
-  "/real-time-response-audit/combined/sessions/v1": {
-    "get": {
-      "query": [
-        "filter",
-        "sort",
-        "limit",
-        "offset",
-        "with_command_info"
-      ]
-    }
-  },
-  "/real-time-response/combined/batch-active-responder-command/v1": {
-    "post": {
-      "body": {
-        "root": [
-          "base_command",
-          "batch_id",
-          "command_string",
-          "optional_hosts",
-          "persist_all"
-        ]
-      },
-      "query": [
-        "timeout",
-        "timeout_duration",
-        "host_timeout_duration"
-      ]
-    }
-  },
-  "/real-time-response/combined/batch-command/v1": {
-    "post": {
-      "body": {
-        "root": [
-          "base_command",
-          "batch_id",
-          "command_string",
-          "optional_hosts",
-          "persist_all"
-        ]
-      },
-      "query": [
-        "timeout",
-        "timeout_duration",
-        "host_timeout_duration"
-      ]
-    }
-  },
-  "/real-time-response/combined/batch-get-command/v1": {
-    "get": {
-      "query": [
-        "timeout",
-        "timeout_duration",
-        "batch_get_cmd_req_id"
-      ]
-    },
-    "post": {
-      "body": {
-        "root": [
-          "batch_id",
-          "file_path",
-          "optional_hosts"
-        ]
-      },
-      "query": [
-        "timeout",
-        "timeout_duration",
-        "host_timeout_duration"
-      ]
-    }
-  },
-  "/real-time-response/combined/batch-init-session/v1": {
-    "post": {
-      "body": {
-        "root": [
-          "existing_batch_id",
-          "host_ids",
-          "queue_offline"
-        ]
-      },
-      "query": [
-        "timeout",
-        "timeout_duration",
-        "host_timeout_duration"
-      ]
-    }
-  },
-  "/real-time-response/combined/batch-refresh-session/v1": {
-    "post": {
-      "body": {
-        "root": [
-          "batch_id",
-          "hosts_to_remove"
-        ]
-      },
-      "query": [
-        "timeout",
-        "timeout_duration"
-      ]
-    }
-  },
-  "/real-time-response/entities/active-responder-command/v1": {
-    "get": {
-      "query": [
-        "cloud_request_id",
-        "sequence_id"
-      ]
-    },
-    "post": {
-      "body": {
-        "root": [
-          "base_command",
-          "command_string",
-          "device_id",
-          "id",
-          "persist",
-          "session_id"
-        ]
-      }
-    }
-  },
-  "/real-time-response/entities/admin-command/v1": {
-    "get": {
-      "query": [
-        "cloud_request_id",
-        "sequence_id"
-      ]
-    }
-  },
-  "/real-time-response/entities/command/v1": {
-    "get": {
-      "query": [
-        "cloud_request_id",
-        "sequence_id"
-      ]
-    },
-    "post": {
-      "body": {
-        "root": [
-          "base_command",
-          "command_string",
-          "device_id",
-          "id",
-          "persist",
-          "session_id"
-        ]
-      }
-    }
-  },
-  "/real-time-response/entities/extracted-file-contents/v1": {
-    "get": {
-      "query": [
-        "session_id",
-        "sha256",
-        "filename"
-      ]
-    }
-  },
-  "/real-time-response/entities/falcon-scripts/v1": {
-    "get": {
-      "query": [
-        "ids"
-      ]
-    }
-  },
-  "/real-time-response/entities/file/v2": {
-    "get": {
-      "query": [
-        "session_id"
-      ]
-    },
-    "delete": {
-      "query": [
-        "ids",
-        "session_id"
-      ]
-    }
-  },
-  "/real-time-response/entities/put-files/v1": {
-    "post": {
-      "formdata": [
-        "file",
-        "description",
-        "name",
-        "comments_for_audit_log"
-      ]
-    },
-    "delete": {
-      "query": [
-        "ids"
-      ]
-    }
-  },
-  "/real-time-response/entities/put-files/v2": {
-    "get": {
-      "query": [
-        "ids"
-      ]
-    }
-  },
-  "/real-time-response/entities/put-file-contents/v1": {
-    "get": {
-      "query": [
-        "id"
-      ]
-    }
-  },
-  "/real-time-response/entities/queued-sessions/command/v1": {
-    "delete": {
-      "query": [
-        "session_id",
-        "cloud_request_id"
-      ]
-    }
-  },
-  "/real-time-response/entities/queued-sessions/GET/v1": {
-    "post": {
-      "body": {
-        "root": [
-          "ids"
-        ]
-      }
-    }
-  },
-  "/real-time-response/entities/refresh-session/v1": {
-    "post": {
-      "body": {
-        "root": [
-          "device_id",
-          "origin",
-          "queue_offline"
-        ]
-      }
-    }
-  },
-  "/real-time-response/entities/scripts/v1": {
-    "post": {
-      "formdata": [
-        "file",
-        "description",
-        "name",
-        "comments_for_audit_log",
-        "permission_type",
-        "content",
-        "platform"
-      ]
-    },
-    "delete": {
-      "query": [
-        "ids"
-      ]
-    },
-    "patch": {
-      "formdata": [
-        "id",
-        "file",
-        "description",
-        "name",
-        "comments_for_audit_log",
-        "permission_type",
-        "content",
-        "platform"
-      ]
-    }
-  },
-  "/real-time-response/entities/scripts/v2": {
-    "get": {
-      "query": [
-        "ids"
-      ]
-    }
-  },
-  "/real-time-response/entities/sessions/GET/v1": {
-    "post": {
-      "body": {
-        "root": [
-          "ids"
-        ]
-      }
-    }
-  },
-  "/real-time-response/entities/sessions/v1": {
-    "post": {
-      "body": {
-        "root": [
-          "device_id",
-          "origin",
-          "queue_offline"
-        ]
-      },
-      "query": [
-        "timeout",
-        "timeout_duration"
-      ]
-    },
-    "delete": {
-      "query": [
-        "session_id"
-      ]
-    }
-  },
-  "/real-time-response/queries/falcon-scripts/v1": {
-    "get": {
-      "query": [
-        "filter",
-        "offset",
-        "limit",
-        "sort"
-      ]
-    }
-  },
-  "/real-time-response/queries/put-files/v1": {
-    "get": {
-      "query": [
-        "filter",
-        "offset",
-        "limit",
-        "sort"
-      ]
-    }
-  },
-  "/real-time-response/queries/scripts/v1": {
-    "get": {
-      "query": [
-        "filter",
-        "offset",
-        "limit",
-        "sort"
-      ]
-    }
-  },
-  "/real-time-response/queries/sessions/v1": {
-    "get": {
-      "query": [
-        "offset",
-        "limit",
-        "sort",
-        "filter"
-      ]
-    }
-  },
-  "/recon/aggregates/rules-preview/GET/v1": {
-    "post": {
-      "body": {
-        "root": [
-          "filter",
-          "topic"
-        ]
-      }
-    }
-  },
-  "/recon/entities/actions/v1": {
-    "get": {
-      "query": [
-        "ids"
-      ]
-    },
-    "post": {
-      "body": {
-        "actions": [
-          "content_format",
-          "frequency",
-          "recipients",
-          "trigger_matchless",
-          "type"
-        ],
-        "root": [
-          "rule_id"
-        ]
-      }
-    },
-    "delete": {
-      "query": [
-        "id"
-      ]
-    },
-    "patch": {
-      "body": {
-        "root": [
-          "content_format",
-          "frequency",
-          "id",
-          "recipients",
-          "status",
-          "trigger_matchless"
-        ]
-      }
-    }
-  },
-  "/recon/entities/export-files/v1": {
-    "get": {
-      "query": [
-        "id"
-      ]
-    }
-  },
-  "/recon/entities/exports/v1": {
-    "get": {
-      "query": [
-        "ids"
-      ]
-    },
-    "post": {
-      "body": {
-        "root": [
-          "entity",
-          "export_type",
-          "filter",
-          "human_readable",
-          "sort"
-        ]
-      }
-    },
-    "delete": {
-      "query": [
-        "ids"
-      ]
-    }
-  },
-  "/recon/entities/notifications-detailed-translated/v1": {
-    "get": {
-      "query": [
-        "ids"
-      ]
-    }
-  },
-  "/recon/entities/notifications-detailed/v1": {
-    "get": {
-      "query": [
-        "ids"
-      ]
-    }
-  },
-  "/recon/entities/notifications-exposed-data-records/v1": {
-    "get": {
-      "query": [
-        "ids"
-      ]
-    }
-  },
-  "/recon/entities/notifications-translated/v1": {
-    "get": {
-      "query": [
-        "ids"
-      ]
-    }
-  },
-  "/recon/entities/notifications/v1": {
-    "get": {
-      "query": [
-        "ids"
-      ]
-    },
-    "delete": {
-      "query": [
-        "ids"
-      ]
-    },
-    "patch": {
-      "body": {
-        "root": [
-          "assigned_to_uuid",
-          "id",
-          "idp_send_status",
-          "message",
-          "status"
-        ]
-      }
-    }
-  },
-  "/recon/entities/rules/v1": {
-    "get": {
-      "query": [
-        "ids"
-      ]
-    },
-    "post": {
-      "body": {
-        "root": [
-          "breach_monitor_only",
-          "breach_monitoring_enabled",
-          "filter",
-          "match_on_tsq_result_types",
-          "name",
-          "originating_template_id",
-          "permissions",
-          "priority",
-          "substring_matching_enabled",
-          "topic"
-        ]
-      }
-    },
-    "delete": {
-      "query": [
-        "ids",
-        "notificationsDeletionRequested"
-      ]
-    },
-    "patch": {
-      "body": {
-        "root": [
-          "breach_monitor_only",
-          "breach_monitoring_enabled",
-          "filter",
-          "id",
-          "match_on_tsq_result_types",
-          "name",
-          "permissions",
-          "priority",
-          "substring_matching_enabled"
-        ]
-      }
-    }
-  },
-  "/recon/queries/actions/v1": {
-    "get": {
-      "query": [
-        "offset",
-        "limit",
-        "sort",
-        "filter",
-        "q"
-      ]
-    }
-  },
-  "/recon/queries/notifications-exposed-data-records/v1": {
-    "get": {
-      "query": [
-        "offset",
-        "limit",
-        "sort",
-        "filter",
-        "q"
-      ]
-    }
-  },
-  "/recon/queries/notifications/v1": {
-    "get": {
-      "query": [
-        "offset",
-        "limit",
-        "sort",
-        "filter",
-        "q"
-      ]
-    }
-  },
-  "/recon/queries/rules/v1": {
-    "get": {
-      "query": [
-        "offset",
-        "limit",
-        "sort",
-        "filter",
-        "q",
-        "secondarySort"
-      ]
-    }
-  },
-  "/reports/entities/report-executions-download/v1": {
-    "get": {
-      "query": [
-        "ids"
-      ]
-    }
-  },
-  "/reports/entities/report-executions/v1": {
-    "get": {
-      "query": [
-        "ids"
-      ]
-    }
-  },
-  "/reports/entities/scheduled-reports/v1": {
-    "get": {
-      "query": [
-        "ids"
-      ]
-    }
-  },
-  "/reports/queries/report-executions/v1": {
-    "get": {
-      "query": [
-        "sort",
-        "filter",
-        "q",
-        "offset",
-        "limit"
-      ]
-    }
-  },
-  "/reports/queries/scheduled-reports/v1": {
-    "get": {
-      "query": [
-        "sort",
-        "filter",
-        "q",
-        "offset",
-        "limit"
-      ]
-    }
-  },
-  "/samples/entities/samples/v3": {
-    "get": {
-      "query": [
-        "ids",
-        "password_protected"
-      ]
-    },
-    "delete": {
-      "query": [
-        "ids"
-      ]
-    }
-  },
-  "/samples/queries/samples/GET/v1": {
-    "post": {
-      "body": {
-        "root": [
-          "sha256s"
-        ]
-      }
-    }
-  },
-  "/sensors/combined/installers/v2": {
-    "get": {
-      "query": [
-        "offset",
-        "limit",
-        "sort",
-        "filter"
-      ]
-    }
-  },
-  "/sensors/entities/datafeed-actions/v1/{partition}": {
-    "post": {
-      "query": [
-        "action_name",
-        "appId",
-        "partition"
-      ]
-    }
-  },
-  "/sensors/entities/datafeed/v2": {
-    "get": {
-      "query": [
-        "appId",
-        "format"
-      ]
-    }
-  },
-  "/sensors/entities/download-installer/v2": {
-    "get": {
-      "query": [
-        "id"
-      ]
-    }
-  },
-  "/sensors/entities/installers/v2": {
-    "get": {
-      "query": [
-        "ids"
-      ]
-    }
-  },
-  "/sensors/queries/installers/v2": {
-    "get": {
-      "query": [
-        "offset",
-        "limit",
-        "sort",
-        "filter"
-      ]
-    }
-  },
-  "/settings/entities/policy-details/v2": {
-    "get": {
-      "query": [
-        "ids"
-      ]
-    }
-  },
-  "/settings/entities/policy/v1": {
-    "get": {
-      "query": [
-        "service",
-        "policy-id",
-        "cloud-platform"
-      ]
-    },
-    "patch": {
-      "body": {
-        "resources": [
-          "account_id",
-          "account_ids",
-          "enabled",
-          "policy_id",
-          "regions",
-          "severity",
-          "tag_excluded"
-        ]
-      }
-    }
-  },
-  "/settings/scan-schedule/v1": {
-    "get": {
-      "query": [
-        "cloud-platform"
-      ]
-    },
-    "post": {
-      "body": {
-        "resources": [
-          "cloud_platform",
-          "next_scan_timestamp",
-          "scan_interval",
-          "scan_schedule"
-        ]
-      }
-    }
-  },
-  "/snapshots/combined/deployments/v1": {
-    "get": {
-      "query": [
-        "filter",
-        "limit",
-        "offset",
-        "sort"
-      ]
-    }
-  },
-  "/snapshots/entities/accounts/v1": {
-    "post": {
-      "body": {
-        "aws_accounts": [
-          "account_number",
-          "batch_regions",
-          "iam_external_id",
-          "iam_role_arn",
-          "kms_alias",
-          "processing_account"
-        ]
-      }
-    }
-  },
-  "/snapshots/entities/deployments/v1": {
-    "get": {
-      "query": [
-        "ids"
-      ]
-    },
-    "post": {
-      "body": {
-        "resources": [
-          "account_id",
-          "asset_identifier",
-          "cloud_provider",
-          "region"
-        ]
-      }
-    }
-  },
-  "/snapshots/entities/scanreports/v1": {
-    "get": {
-      "query": [
-        "ids"
-      ]
-    }
-  },
-  "/spotlight/combined/evaluation-logic/v1": {
-    "get": {
-      "query": [
-        "after",
-        "limit",
-        "filter",
-        "sort"
-      ]
-    }
-  },
-  "/spotlight/combined/vulnerabilities/v1": {
-    "get": {
-      "query": [
-        "after",
-        "limit",
-        "sort",
-        "filter",
-        "facet"
-      ]
-    }
-  },
-  "/spotlight/entities/evaluation-logic/v1": {
-    "get": {
-      "query": [
-        "ids"
-      ]
-    }
-  },
-  "/spotlight/entities/remediations/v2": {
-    "get": {
-      "query": [
-        "ids"
-      ]
-    }
-  },
-  "/spotlight/entities/vulnerabilities/v2": {
-    "get": {
-      "query": [
-        "ids"
-      ]
-    }
-  },
-  "/spotlight/queries/evaluation-logic/v1": {
-    "get": {
-      "query": [
-        "after",
-        "limit",
-        "filter",
-        "sort"
-      ]
-    }
-  },
-  "/spotlight/queries/vulnerabilities/v1": {
-    "get": {
-      "query": [
-        "after",
-        "limit",
-        "sort",
-        "filter"
-      ]
-    }
-  },
-  "/threatgraph/combined/{vertex-type}/summary/v1": {
-    "get": {
-      "query": [
-        "vertex-type",
-        "ids",
-        "scope",
-        "nano"
-      ]
-    }
-  },
-  "/threatgraph/combined/edges/v1": {
-    "get": {
-      "query": [
-        "ids",
-        "limit",
-        "offset",
-        "edge_type",
-        "direction",
-        "scope",
-        "nano"
-      ]
-    }
-  },
-  "/threatgraph/combined/ran-on/v1": {
-    "get": {
-      "query": [
-        "value",
-        "type",
-        "limit",
-        "offset",
-        "nano"
-      ]
-    }
-  },
-  "/threatgraph/entities/{vertex-type}/v2": {
-    "get": {
-      "query": [
-        "vertex-type",
-        "ids",
-        "scope",
-        "nano"
-      ]
-    }
-  },
-  "/threatgraph/queries/edge-types/v1": {
-    "get": {}
-  },
-  "/ti/events/entities/events/GET/v2": {
-    "post": {
-      "body": {
-        "root": [
-          "ids"
-        ]
-      }
-    }
-  },
-  "/ti/events/queries/events/v2": {
-    "get": {
-      "query": [
-        "offset",
-        "limit",
-        "sort",
-        "filter",
-        "q"
-      ]
-    }
-  },
-  "/ti/rules/entities/rules/GET/v2": {
-    "post": {
-      "body": {
-        "root": [
-          "ids"
-        ]
-      }
-    }
-  },
-  "/ti/rules/queries/rules/v2": {
-    "get": {
-      "query": [
-        "offset",
-        "limit",
-        "sort",
-        "filter",
-        "q"
-      ]
-    }
-  },
-  "/user-management/combined/user-roles/v2": {
-    "get": {
-      "query": [
-        "user_uuid",
-        "cid",
-        "direct_only",
-        "filter",
-        "offset",
-        "limit",
-        "sort"
-      ]
-    }
-  },
-  "/user-management/entities/roles/v1": {
-    "get": {
-      "query": [
-        "cid",
-        "ids"
-      ]
-    }
-  },
-  "/user-management/entities/user-role-actions/v1": {
-    "post": {
-      "body": {
-        "root": [
-          "action",
-          "cid",
-          "role_ids",
-          "uuid"
-        ]
-      }
-    }
-  },
-  "/user-management/entities/users/GET/v1": {
-    "post": {
-      "body": {
-        "root": [
-          "ids"
-        ]
-      }
-    }
-  },
-  "/user-management/entities/users/v1": {
-    "post": {
-      "body": {
-        "root": [
-          "cid",
-          "first_name",
-          "last_name",
-          "password",
-          "uid"
-        ]
-      },
-      "query": [
-        "validate_only"
-      ]
-    },
-    "delete": {
-      "query": [
-        "user_uuid"
-      ]
-    },
-    "patch": {
-      "body": {
-        "root": [
-          "first_name",
-          "last_name"
-        ]
-      },
-      "query": [
-        "user_uuid"
-      ]
-    }
-  },
-  "/user-management/queries/roles/v1": {
-    "get": {
-      "query": [
-        "cid",
-        "user_uuid",
-        "action"
-      ]
-    }
-  },
-  "/user-management/queries/users/v1": {
-    "get": {
-      "query": [
-        "filter",
-        "offset",
-        "limit",
-        "sort"
-      ]
-    }
-  },
-  "/workflows/combined/activities/v1": {
-    "get": {
-      "query": [
-        "filter",
-        "offset",
-        "limit",
-        "sort"
-      ]
-    }
-  },
-  "/workflows/combined/activity-content/v1": {
-    "get": {
-      "query": [
-        "filter",
-        "offset",
-        "limit",
-        "sort"
-      ]
-    }
-  },
-  "/workflows/combined/definitions/v1": {
-    "get": {
-      "query": [
-        "filter",
-        "offset",
-        "limit",
-        "sort"
-      ]
-    }
-  },
-  "/workflows/combined/executions/v1": {
-    "get": {
-      "query": [
-        "filter",
-        "offset",
-        "limit",
-        "sort"
-      ]
-    }
-  },
-  "/workflows/combined/triggers/v1": {
-    "get": {
-      "query": [
-        "filter"
-      ]
-    }
-  },
-  "/workflows/entities/definitions/export/v1": {
-    "get": {
-      "query": [
-        "id",
-        "sanitize"
-      ]
-    }
-  },
-  "/workflows/entities/definitions/import/v1": {
-    "post": {
-      "formdata": [
-        "data_file",
-        "name",
-        "validate_only"
-      ]
-    }
-  },
-  "/workflows/entities/execute/v1": {
-    "post": {
-      "body": {
-        "root": []
-      },
-      "query": [
-        "execution_cid",
-        "definition_id",
-        "name",
-        "key",
-        "depth",
-        "source_event_url"
-      ]
-    }
-  },
-  "/workflows/entities/execution-actions/v1": {
-    "post": {
-      "body": {
-        "root": [
-          "ids"
-        ]
-      },
-      "query": [
-        "action_name"
-      ]
-    }
-  },
-  "/workflows/entities/execution-results/v1": {
-    "get": {
-      "query": [
-        "ids"
-      ]
-    }
-  },
-  "/workflows/entities/human-inputs/v1": {
-    "get": {
-      "query": [
-        "ids"
-      ]
-    }
-  },
-  "/zero-trust-assessment/entities/assessments/v1": {
-    "get": {
-      "query": [
-        "ids"
-      ]
-    }
-  },
-  "/zero-trust-assessment/queries/assessments/v1": {
-    "get": {
-      "query": [
-        "filter",
-        "limit",
-        "after",
-        "sort"
-      ]
->>>>>>> cd40e65c
-    }
-}
+{
+  "/alerts/combined/alerts/v1": {
+    "post": {
+      "body": {
+        "root": [
+          "after",
+          "filter",
+          "limit",
+          "sort"
+        ]
+      }
+    }
+  },
+  "/alerts/entities/alerts/v2": {
+    "post": {
+      "body": {
+        "root": [
+          "composite_ids"
+        ]
+      },
+      "query": [
+        "include_hidden"
+      ]
+    }
+  },
+  "/alerts/entities/alerts/v3": {
+    "patch": {
+      "body": {
+        "action_parameters": [
+          "name",
+          "value"
+        ],
+        "root": [
+          "composite_ids"
+        ]
+      },
+      "query": [
+        "include_hidden"
+      ]
+    }
+  },
+  "/alerts/queries/alerts/v2": {
+    "get": {
+      "query": [
+        "include_hidden",
+        "offset",
+        "limit",
+        "sort",
+        "filter",
+        "q"
+      ]
+    }
+  },
+  "/archives/entities/archive-files/v1": {
+    "get": {
+      "query": [
+        "id",
+        "limit",
+        "offset"
+      ]
+    }
+  },
+  "/archives/entities/archives/v1": {
+    "get": {
+      "query": [
+        "id",
+        "include_files"
+      ]
+    },
+    "delete": {
+      "query": [
+        "id"
+      ]
+    }
+  },
+  "/archives/entities/archives/v2": {
+    "post": {
+      "formdata": [
+        "file",
+        "password",
+        "name",
+        "is_confidential",
+        "comment"
+      ]
+    }
+  },
+  "/archives/entities/extraction-files/v1": {
+    "get": {
+      "query": [
+        "id",
+        "limit",
+        "offset"
+      ]
+    }
+  },
+  "/archives/entities/extractions/v1": {
+    "get": {
+      "query": [
+        "id",
+        "include_files"
+      ]
+    },
+    "post": {
+      "body": {
+        "root": [
+          "extract_all",
+          "sha256"
+        ],
+        "files": [
+          "comment",
+          "is_confidential",
+          "name"
+        ]
+      }
+    }
+  },
+  "/billing-dashboards-usage/aggregates/weekly-average/v1": {
+    "get": {
+      "query": [
+        "filter"
+      ]
+    }
+  },
+  "/cloud-connect-cspm-aws/entities/account/v1": {
+    "get": {
+      "query": [
+        "scan-type",
+        "ids",
+        "iam_role_arns",
+        "organization-ids",
+        "status",
+        "limit",
+        "cspm_lite",
+        "migrated",
+        "offset",
+        "group_by"
+      ]
+    },
+    "post": {
+      "body": {
+        "resources": [
+          "account_id",
+          "account_type",
+          "behavior_assessment_enabled",
+          "client_id",
+          "cloudtrail_region",
+          "deployment_method",
+          "dspm_enabled",
+          "dspm_role",
+          "iam_role_arn",
+          "is_master",
+          "organization_id",
+          "root_stack_id",
+          "sensor_management_enabled",
+          "target_ous",
+          "use_existing_cloudtrail"
+        ]
+      }
+    },
+    "delete": {
+      "query": [
+        "ids",
+        "organization-ids"
+      ]
+    },
+    "patch": {
+      "body": {
+        "resources": [
+          "account_id",
+          "behavior_assessment_enabled",
+          "client_id",
+          "cloudtrail_region",
+          "deployment_method",
+          "dspm_enabled",
+          "dspm_role",
+          "environment",
+          "iam_role_arn",
+          "remediation_region",
+          "remediation_tou_accepted",
+          "root_stack_id",
+          "sensor_management_enabled",
+          "target_ous"
+        ]
+      }
+    }
+  },
+  "/cloud-connect-cspm-aws/entities/user-scripts-download/v1": {
+    "get": {
+      "query": [
+        "ids",
+        "template",
+        "account_type",
+        "accounts",
+        "behavior_assessment_enabled",
+        "sensor_management_enabled",
+        "dspm_enabled",
+        "dspm_regions",
+        "dspm_role",
+        "use_existing_cloudtrail",
+        "organization_id",
+        "aws_profile",
+        "custom_role_name"
+      ]
+    }
+  },
+  "/cloud-connect-cspm-azure/entities/account/v1": {
+    "get": {
+      "query": [
+        "ids",
+        "tenant_ids",
+        "scan-type",
+        "status",
+        "cspm_lite",
+        "limit",
+        "offset"
+      ]
+    },
+    "post": {
+      "body": {
+        "resources": [
+          "account_type",
+          "client_id",
+          "default_subscription",
+          "subscription_id",
+          "tenant_id",
+          "years_valid"
+        ]
+      }
+    },
+    "delete": {
+      "query": [
+        "ids",
+        "tenant_ids",
+        "retain_tenant"
+      ]
+    }
+  },
+  "/cloud-connect-cspm-azure/entities/client-id/v1": {
+    "patch": {
+      "query": [
+        "id",
+        "tenant-id"
+      ]
+    }
+  },
+  "/cloud-connect-cspm-azure/entities/default-subscription-id/v1": {
+    "patch": {
+      "query": [
+        "tenant-id",
+        "subscription_id"
+      ]
+    }
+  },
+  "/cloud-connect-cspm-azure/entities/download-certificate/v1": {
+    "get": {
+      "query": [
+        "tenant_id"
+      ]
+    }
+  },
+  "/cloud-connect-cspm-azure/entities/management-group/v1": {
+    "delete": {
+      "query": [
+        "tenant_ids"
+      ]
+    },
+    "get": {
+      "query": [
+        "tenant_ids",
+        "limit",
+        "offset"
+      ]
+    },
+    "post": {
+      "body": {
+        "resources": [
+          "default_subscription_id",
+          "tenant_id"
+        ]
+      }
+    }
+  },
+  "/cloud-connect-cspm-azure/entities/user-scripts-download/v1": {
+    "get": {
+      "query": [
+        "tenant-id",
+        "subscription_ids",
+        "account_type",
+        "template",
+        "azure_management_group"
+      ]
+    }
+  },
+  "/cloud-connect-cspm-gcp/entities/account/v1": {
+    "delete": {
+      "query": [
+        "ids"
+      ]
+    },
+    "get": {
+      "query": [
+        "parent_type",
+        "ids",
+        "scan-type",
+        "status",
+        "limit",
+        "offset",
+        "sort"
+      ]
+    },
+    "patch": {
+      "body": {
+        "resources": [
+          "environment",
+          "parent_id",
+          "service_account"
+        ]
+      }
+    }
+  },
+  "/cloud-connect-cspm-gcp/entities/account/v2": {
+    "post": {
+      "body": {
+        "resources": [
+          "client_email",
+          "client_id",
+          "parent_id",
+          "parent_type",
+          "private_key",
+          "private_key_id",
+          "project_id",
+          "service_account_conditions",
+          "service_account_id"
+        ]
+      }
+    }
+  },
+  "/cloud-connect-cspm-gcp/entities/account/validate/v1": {
+    "post": {
+      "body": {
+        "resources": [
+          "parent_id"
+        ]
+      }
+    }
+  },
+  "/cloud-connect-cspm-gcp/entities/service-accounts/v1": {
+    "get": {
+      "query": [
+        "id"
+      ]
+    },
+    "patch": {
+      "body": {
+        "resources": [
+          "client_email",
+          "client_id",
+          "private_key",
+          "private_key_id",
+          "project_id",
+          "service_account_conditions",
+          "service_account_id"
+        ]
+      }
+    }
+  },
+  "/cloud-connect-cspm-gcp/entities/service-accounts/validate/v1": {
+    "post": {
+      "body": {
+        "resources": [
+          "client_email",
+          "client_id",
+          "private_key",
+          "private_key_id",
+          "project_id",
+          "service_account_conditions",
+          "service_account_id"
+        ]
+      }
+    }
+  },
+  "/cloud-connect-cspm-gcp/entities/user-scripts-download/v1": {
+    "get": {
+      "query": [
+        "parent_type",
+        "ids"
+      ]
+    }
+  },
+  "/cloud-security-assets/entities/resources/v1": {
+    "get": {
+      "query": [
+        "ids"
+      ]
+    }
+  },
+  "/cloud-security-assets/queries/resources/v1": {
+    "get": {
+      "query": [
+        "after",
+        "filter",
+        "sort",
+        "limit",
+        "offset"
+      ]
+    }
+  },
+  "/configuration-assessment/combined/assessments/v1": {
+    "get": {
+      "query": [
+        "after",
+        "limit",
+        "sort",
+        "filter",
+        "facet"
+      ]
+    }
+  },
+  "/configuration-assessment/entities/evaluation-logic/v1": {
+    "get": {
+      "query": [
+        "ids"
+      ]
+    }
+  },
+  "/configuration-assessment/entities/rule-details/v1": {
+    "get": {
+      "query": [
+        "ids"
+      ]
+    }
+  },
+  "/container-compliance/aggregates/compliance-by-clusters/v2": {
+    "get": {
+      "query": [
+        "filter"
+      ]
+    }
+  },
+  "/container-compliance/aggregates/compliance-by-rules/v2": {
+    "get": {
+      "query": [
+        "filter"
+      ]
+    }
+  },
+  "/container-compliance/aggregates/failed-containers-by-rules/v2": {
+    "get": {
+      "query": [
+        "filter"
+      ]
+    }
+  },
+  "/container-compliance/aggregates/failed-containers-count-by-severity/v2": {
+    "get": {
+      "query": [
+        "filter"
+      ]
+    }
+  },
+  "/container-compliance/aggregates/failed-images-by-rules/v2": {
+    "get": {
+      "query": [
+        "filter"
+      ]
+    }
+  },
+  "/container-compliance/aggregates/failed-images-count-by-severity/v2": {
+    "get": {
+      "query": [
+        "filter"
+      ]
+    }
+  },
+  "/container-compliance/aggregates/failed-rules-by-clusters/v2": {
+    "get": {
+      "query": [
+        "filter"
+      ]
+    }
+  },
+  "/container-compliance/aggregates/failed-rules-by-images/v2": {
+    "get": {
+      "query": [
+        "filter"
+      ]
+    }
+  },
+  "/container-compliance/aggregates/failed-rules-count-by-severity/v2": {
+    "get": {
+      "query": [
+        "filter"
+      ]
+    }
+  },
+  "/container-compliance/aggregates/rules-by-status/v2": {
+    "get": {
+      "query": [
+        "filter"
+      ]
+    }
+  },
+  "/container-security/aggregates/clusters/count-by-date/v1": {
+    "get": {}
+  },
+  "/container-security/aggregates/clusters/count-by-kubernetes-version/v1": {
+    "get": {
+      "query": [
+        "filter"
+      ]
+    }
+  },
+  "/container-security/aggregates/clusters/count-by-status/v1": {
+    "get": {
+      "query": [
+        "filter"
+      ]
+    }
+  },
+  "/container-security/aggregates/clusters/count/v1": {
+    "get": {
+      "query": [
+        "filter"
+      ]
+    }
+  },
+  "/container-security/aggregates/container-alerts/count-by-severity/v1": {
+    "get": {
+      "query": [
+        "filter"
+      ]
+    }
+  },
+  "/container-security/aggregates/container-alerts/count/v1": {
+    "get": {
+      "query": [
+        "filter"
+      ]
+    }
+  },
+  "/container-security/aggregates/containers/count-by-date/v1": {
+    "get": {
+      "query": [
+        "filter"
+      ]
+    }
+  },
+  "/container-security/aggregates/containers/count-by-registry/v1": {
+    "get": {
+      "query": [
+        "under_assessment",
+        "limit"
+      ]
+    }
+  },
+  "/container-security/aggregates/containers/count-by-zero-day/v1": {
+    "get": {}
+  },
+  "/container-security/aggregates/containers/count-vulnerable-images/v1": {
+    "get": {
+      "query": [
+        "filter"
+      ]
+    }
+  },
+  "/container-security/aggregates/containers/count/v1": {
+    "get": {
+      "query": [
+        "filter"
+      ]
+    }
+  },
+  "/container-security/aggregates/containers/find-by-runtimeversion/v1": {
+    "get": {
+      "query": [
+        "limit",
+        "offset",
+        "sort",
+        "filter"
+      ]
+    }
+  },
+  "/container-security/aggregates/containers/group-by-managed/v1": {
+    "get": {
+      "query": [
+        "filter"
+      ]
+    }
+  },
+  "/container-security/aggregates/containers/image-detections-count-by-date/v1": {
+    "get": {
+      "query": [
+        "filter"
+      ]
+    }
+  },
+  "/container-security/aggregates/containers/images-by-state/v1": {
+    "get": {
+      "query": [
+        "filter"
+      ]
+    }
+  },
+  "/container-security/aggregates/containers/sensor-coverage/v1": {
+    "get": {
+      "query": [
+        "filter"
+      ]
+    }
+  },
+  "/container-security/aggregates/containers/vulnerability-count-by-severity/v1": {
+    "get": {
+      "query": [
+        "filter"
+      ]
+    }
+  },
+  "/container-security/aggregates/deployments/count-by-date/v1": {
+    "get": {}
+  },
+  "/container-security/aggregates/deployments/count/v1": {
+    "get": {
+      "query": [
+        "filter"
+      ]
+    }
+  },
+  "/container-security/aggregates/detections/count-by-severity/v1": {
+    "get": {
+      "query": [
+        "filter"
+      ]
+    }
+  },
+  "/container-security/aggregates/detections/count-by-type/v1": {
+    "get": {
+      "query": [
+        "filter"
+      ]
+    }
+  },
+  "/container-security/aggregates/detections/count/v1": {
+    "get": {
+      "query": [
+        "filter"
+      ]
+    }
+  },
+  "/container-security/aggregates/drift-indicators/count-by-date/v1": {
+    "get": {
+      "query": [
+        "filter",
+        "limit"
+      ]
+    }
+  },
+  "/container-security/aggregates/drift-indicators/count/v1": {
+    "get": {
+      "query": [
+        "filter"
+      ]
+    }
+  },
+  "/container-security/aggregates/images/assessment-history/v1": {
+    "get": {
+      "query": [
+        "filter"
+      ]
+    }
+  },
+  "/container-security/aggregates/images/count-by-distinct/v1": {
+    "get": {
+      "query": [
+        "filter"
+      ]
+    }
+  },
+  "/container-security/aggregates/images/count-by-os-distribution/v1": {
+    "get": {
+      "query": [
+        "filter"
+      ]
+    }
+  },
+  "/container-security/aggregates/images/count-by-state/v1": {
+    "get": {
+      "query": [
+        "filter"
+      ]
+    }
+  },
+  "/container-security/aggregates/images/count/v1": {
+    "get": {
+      "query": [
+        "filter"
+      ]
+    }
+  },
+  "/container-security/aggregates/images/most-used/v1": {
+    "get": {
+      "query": [
+        "filter"
+      ]
+    }
+  },
+  "/container-security/aggregates/kubernetes-ioms/count-by-date/v1": {
+    "get": {
+      "query": [
+        "filter"
+      ]
+    }
+  },
+  "/container-security/aggregates/kubernetes-ioms/count/v1": {
+    "get": {
+      "query": [
+        "filter"
+      ]
+    }
+  },
+  "/container-security/aggregates/namespaces/count-by-date/v1": {
+    "get": {}
+  },
+  "/container-security/aggregates/namespaces/count/v1": {
+    "get": {
+      "query": [
+        "filter"
+      ]
+    }
+  },
+  "/container-security/aggregates/nodes/count-by-cloud/v1": {
+    "get": {
+      "query": [
+        "filter"
+      ]
+    }
+  },
+  "/container-security/aggregates/nodes/count-by-container-engine-version/v1": {
+    "get": {
+      "query": [
+        "filter"
+      ]
+    }
+  },
+  "/container-security/aggregates/nodes/count-by-date/v1": {
+    "get": {
+      "query": [
+        "filter"
+      ]
+    }
+  },
+  "/container-security/aggregates/nodes/count/v1": {
+    "get": {
+      "query": [
+        "filter"
+      ]
+    }
+  },
+  "/container-security/aggregates/packages/count-by-zero-day/v1": {
+    "get": {
+      "query": [
+        "filter"
+      ]
+    }
+  },
+  "/container-security/aggregates/pods/count-by-date/v1": {
+    "get": {}
+  },
+  "/container-security/aggregates/pods/count/v1": {
+    "get": {
+      "query": [
+        "filter"
+      ]
+    }
+  },
+  "/container-security/aggregates/unidentified-containers/count-by-date/v1": {
+    "get": {
+      "query": [
+        "filter"
+      ]
+    }
+  },
+  "/container-security/aggregates/unidentified-containers/count/v1": {
+    "get": {
+      "query": [
+        "filter"
+      ]
+    }
+  },
+  "/container-security/aggregates/vulnerabilities/count-by-actively-exploited/v1": {
+    "get": {
+      "query": [
+        "filter",
+        "limit",
+        "offset"
+      ]
+    }
+  },
+  "/container-security/aggregates/vulnerabilities/count-by-cps-rating/v1": {
+    "get": {
+      "query": [
+        "filter",
+        "limit",
+        "offset"
+      ]
+    }
+  },
+  "/container-security/aggregates/vulnerabilities/count-by-cvss-score/v1": {
+    "get": {
+      "query": [
+        "filter",
+        "limit",
+        "offset"
+      ]
+    }
+  },
+  "/container-security/aggregates/vulnerabilities/count-by-severity/v1": {
+    "get": {
+      "query": [
+        "filter",
+        "limit",
+        "offset"
+      ]
+    }
+  },
+  "/container-security/aggregates/vulnerabilities/count/v1": {
+    "get": {
+      "query": [
+        "filter",
+        "limit",
+        "offset"
+      ]
+    }
+  },
+  "/container-security/combined/clusters/v1": {
+    "get": {
+      "query": [
+        "filter",
+        "sort",
+        "limit",
+        "offset"
+      ]
+    }
+  },
+  "/container-security/combined/container-alerts/v1": {
+    "get": {
+      "query": [
+        "filter",
+        "limit",
+        "offset",
+        "sort"
+      ]
+    }
+  },
+  "/container-security/combined/container-images/v1": {
+    "get": {
+      "query": [
+        "filter",
+        "sort",
+        "limit",
+        "offset"
+      ]
+    }
+  },
+  "/container-security/combined/containers/v1": {
+    "get": {
+      "query": [
+        "filter",
+        "sort",
+        "limit",
+        "offset"
+      ]
+    }
+  },
+  "/container-security/combined/deployments/v1": {
+    "get": {
+      "query": [
+        "filter",
+        "sort",
+        "limit",
+        "offset"
+      ]
+    }
+  },
+  "/container-security/combined/detections/v1": {
+    "get": {
+      "query": [
+        "filter",
+        "sort",
+        "limit",
+        "offset"
+      ]
+    }
+  },
+  "/container-security/combined/drift-indicators/v1": {
+    "get": {
+      "query": [
+        "filter",
+        "sort",
+        "limit",
+        "offset"
+      ]
+    }
+  },
+  "/container-security/combined/image-assessment/images/v1": {
+    "get": {
+      "query": [
+        "filter",
+        "sort",
+        "limit",
+        "offset"
+      ]
+    }
+  },
+  "/container-security/combined/images/detail/v1": {
+    "get": {
+      "query": [
+        "filter",
+        "with_config",
+        "sort",
+        "limit",
+        "offset"
+      ]
+    }
+  },
+  "/container-security/combined/kubernetes-ioms/v1": {
+    "get": {
+      "query": [
+        "filter",
+        "sort",
+        "limit",
+        "offset"
+      ]
+    }
+  },
+  "/container-security/combined/nodes/v1": {
+    "get": {
+      "query": [
+        "filter",
+        "sort",
+        "limit",
+        "offset"
+      ]
+    }
+  },
+  "/container-security/combined/packages/v1": {
+    "get": {
+      "query": [
+        "filter",
+        "only_zero_day_affected",
+        "sort",
+        "limit",
+        "offset"
+      ]
+    }
+  },
+  "/container-security/combined/pods/v1": {
+    "get": {
+      "query": [
+        "filter",
+        "sort",
+        "limit",
+        "offset"
+      ]
+    }
+  },
+  "/container-security/combined/vulnerabilities/v1": {
+    "get": {
+      "query": [
+        "filter",
+        "limit",
+        "offset",
+        "sort"
+      ]
+    }
+  },
+  "/container-security/combined/vulnerabilities/info/v1": {
+    "get": {
+      "query": [
+        "cve_id",
+        "limit",
+        "offset"
+      ]
+    }
+  },
+  "/container-security/entities/base-images/v1": {
+    "delete": {
+      "query": [
+        "ids"
+      ]
+    },
+    "post": {
+      "body": {
+        "base_images": [
+          "image_digest",
+          "image_id",
+          "registry",
+          "repository",
+          "tag"
+        ]
+      }
+    }
+  },
+  "/container-security/entities/drift-indicators/v1": {
+    "get": {
+      "query": [
+        "ids"
+      ]
+    }
+  },
+  "/container-security/entities/image-assessment-policies/v1": {
+    "delete": {
+      "query": [
+        "id"
+      ]
+    },
+    "get": {},
+    "post": {
+      "body": {
+        "root": [
+          "description",
+          "name"
+        ]
+      }
+    }
+  },
+  "/container-security/entities/image-assessment-policy-exclusions/v1": {
+    "get": {}
+  },
+  "/container-security/entities/image-assessment-policy-groups/v1": {
+    "delete": {
+      "query": [
+        "id"
+      ]
+    },
+    "get": {}
+  },
+  "/container-security/entities/image-assessment-policy-precedence/v1": {
+    "post": {
+      "body": {
+        "root": [
+          "precedence"
+        ]
+      }
+    }
+  },
+  "/container-security/entities/kubernetes-ioms/v1": {
+    "get": {
+      "query": [
+        "ids"
+      ]
+    }
+  },
+  "/container-security/entities/registries/v1": {
+    "get": {
+      "query": [
+        "ids"
+      ]
+    },
+    "delete": {
+      "query": [
+        "ids"
+      ]
+    }
+  },
+  "/container-security/queries/detections/v1": {
+    "get": {
+      "query": [
+        "filter",
+        "limit",
+        "offset"
+      ]
+    }
+  },
+  "/container-security/queries/drift-indicators/v1": {
+    "get": {
+      "query": [
+        "filter",
+        "sort",
+        "limit",
+        "offset"
+      ]
+    }
+  },
+  "/container-security/queries/kubernetes-ioms/v1": {
+    "get": {
+      "query": [
+        "filter",
+        "sort",
+        "limit",
+        "offset"
+      ]
+    }
+  },
+  "/container-security/queries/registries/v1": {
+    "get": {
+      "query": [
+        "limit",
+        "offset",
+        "sort"
+      ]
+    }
+  },
+  "/correlation-rules/combined/rules/v2": {
+    "get": {
+      "query": [
+        "filter",
+        "q",
+        "sort",
+        "offset",
+        "limit"
+      ]
+    }
+  },
+  "/correlation-rules/entities/latest-rules/v1": {
+    "get": {
+      "query": [
+        "rule_ids"
+      ]
+    }
+  },
+  "/correlation-rules/entities/rules/v1": {
+    "delete": {
+      "query": [
+        "ids"
+      ]
+    }
+  },
+  "/correlation-rules/entities/rule-versions/v1": {
+    "delete": {
+      "query": [
+        "ids"
+      ]
+    }
+  },
+  "/correlation-rules/entities/rules/v2": {
+    "get": {
+      "query": [
+        "ids"
+      ]
+    }
+  },
+  "/correlation-rules/queries/rules/v2": {
+    "get": {
+      "query": [
+        "filter",
+        "q",
+        "sort",
+        "offset",
+        "limit"
+      ]
+    }
+  },
+  "/delivery-settings/entities/delivery-settings/v1": {
+    "get": {},
+    "post": {
+      "body": {
+        "delivery_settings": [
+          "delivery_cadence",
+          "delivery_type"
+        ]
+      }
+    }
+  },
+  "/detects/entities/detects/v2": {
+    "patch": {
+      "body": {
+        "root": [
+          "assigned_to_uuid",
+          "comment",
+          "ids",
+          "new_behaviors_processed",
+          "show_in_ui",
+          "status"
+        ]
+      }
+    }
+  },
+  "/detects/entities/ioa/v1": {
+    "get": {
+      "query": [
+        "cloud_provider",
+        "service",
+        "account_id",
+        "aws_account_id",
+        "azure_subscription_id",
+        "azure_tenant_id",
+        "state",
+        "date_time_since",
+        "since",
+        "severity",
+        "next_token",
+        "limit",
+        "resource_id",
+        "resource_uuid"
+      ]
+    }
+  },
+  "/detects/entities/iom/v2": {
+    "get": {
+      "query": [
+        "ids"
+      ]
+    }
+  },
+  "/detects/entities/summaries/GET/v1": {
+    "post": {
+      "body": {
+        "root": [
+          "ids"
+        ]
+      }
+    }
+  },
+  "/detects/queries/detects/v1": {
+    "get": {
+      "query": [
+        "offset",
+        "limit",
+        "sort",
+        "filter",
+        "q"
+      ]
+    }
+  },
+  "/detects/queries/iom/v2": {
+    "get": {
+      "query": [
+        "filter",
+        "sort",
+        "limit",
+        "offset",
+        "next_token"
+      ]
+    }
+  },
+  "/devices/combined/devices/v1": {
+    "get": {
+      "query": [
+        "offset",
+        "limit",
+        "sort",
+        "filter",
+        "fields"
+      ]
+    }
+  },
+  "/devices/combined/devices-hidden/v1": {
+    "get": {
+      "query": [
+        "offset",
+        "limit",
+        "sort",
+        "filter",
+        "fields"
+      ]
+    }
+  },
+  "/devices/combined/devices/login-history/v2": {
+    "post": {
+      "body": {
+        "root": [
+          "ids"
+        ]
+      }
+    }
+  },
+  "/devices/combined/devices/network-address-history/v1": {
+    "post": {
+      "body": {
+        "root": [
+          "ids"
+        ]
+      }
+    }
+  },
+  "/devices/combined/host-group-members/v1": {
+    "get": {
+      "query": [
+        "id",
+        "filter",
+        "offset",
+        "limit",
+        "sort"
+      ]
+    }
+  },
+  "/devices/combined/host-groups/v1": {
+    "get": {
+      "query": [
+        "filter",
+        "offset",
+        "limit",
+        "sort"
+      ]
+    }
+  },
+  "/devices/entities/devices-actions/v2": {
+    "post": {
+      "body": {
+        "action_parameters": [
+          "name",
+          "value"
+        ],
+        "root": [
+          "ids"
+        ]
+      },
+      "query": [
+        "action_name"
+      ]
+    }
+  },
+  "/devices/entities/devices/tags/v1": {
+    "patch": {
+      "body": {
+        "root": [
+          "action",
+          "device_ids",
+          "tags"
+        ]
+      }
+    }
+  },
+  "/devices/entities/devices/v2": {
+    "post": {
+      "body": {
+        "root": [
+          "ids"
+        ]
+      }
+    }
+  },
+  "/devices/entities/host-groups/v1": {
+    "get": {
+      "query": [
+        "ids"
+      ]
+    },
+    "post": {
+      "body": {
+        "resources": [
+          "assignment_rule",
+          "description",
+          "group_type",
+          "name"
+        ]
+      }
+    },
+    "delete": {
+      "query": [
+        "ids"
+      ]
+    },
+    "patch": {
+      "body": {
+        "resources": [
+          "assignment_rule",
+          "description",
+          "id",
+          "name"
+        ]
+      }
+    }
+  },
+  "/devices/entities/online-state/v1": {
+    "get": {
+      "query": [
+        "ids"
+      ]
+    }
+  },
+  "/devices/queries/devices-hidden/v1": {
+    "get": {
+      "query": [
+        "offset",
+        "limit",
+        "sort",
+        "filter"
+      ]
+    }
+  },
+  "/devices/queries/devices-scroll/v1": {
+    "get": {
+      "query": [
+        "offset",
+        "limit",
+        "sort",
+        "filter"
+      ]
+    }
+  },
+  "/devices/queries/host-group-members/v1": {
+    "get": {
+      "query": [
+        "id",
+        "filter",
+        "offset",
+        "limit",
+        "sort"
+      ]
+    }
+  },
+  "/devices/queries/host-groups/v1": {
+    "get": {
+      "query": [
+        "filter",
+        "offset",
+        "limit",
+        "sort"
+      ]
+    }
+  },
+  "/device-content/entities/states/v1": {
+    "get": {
+      "query": [
+        "ids"
+      ]
+    }
+  },
+  "/device-content/queries/states/v1": {
+    "get": {
+      "query": [
+        "limit",
+        "sort",
+        "offset",
+        "filter"
+      ]
+    }
+  },
+  "/discover/combined/applications/v1": {
+    "get": {
+      "query": [
+        "after",
+        "limit",
+        "sort",
+        "filter",
+        "facet"
+      ]
+    }
+  },
+  "/discover/combined/hosts/v1": {
+    "get": {
+      "query": [
+        "after",
+        "limit",
+        "sort",
+        "filter",
+        "facet"
+      ]
+    }
+  },
+  "/discover/entities/accounts/v1": {
+    "get": {
+      "query": [
+        "ids"
+      ]
+    }
+  },
+  "/discover/entities/applications/v1": {
+    "get": {
+      "query": [
+        "ids"
+      ]
+    }
+  },
+  "/discover/entities/hosts/v1": {
+    "get": {
+      "query": [
+        "ids"
+      ]
+    }
+  },
+  "/discover/entities/iot-hosts/v1": {
+    "get": {
+      "query": [
+        "ids"
+      ]
+    }
+  },
+  "/discover/entities/logins/v1": {
+    "get": {
+      "query": [
+        "ids"
+      ]
+    }
+  },
+  "/discover/queries/accounts/v1": {
+    "get": {
+      "query": [
+        "offset",
+        "limit",
+        "sort",
+        "filter"
+      ]
+    }
+  },
+  "/discover/queries/applications/v1": {
+    "get": {
+      "query": [
+        "offset",
+        "limit",
+        "sort",
+        "filter"
+      ]
+    }
+  },
+  "/discover/queries/hosts/v1": {
+    "get": {
+      "query": [
+        "offset",
+        "limit",
+        "sort",
+        "filter"
+      ]
+    }
+  },
+  "/discover/queries/iot-hosts/v2": {
+    "get": {
+      "query": [
+        "after",
+        "limit",
+        "sort",
+        "filter"
+      ]
+    }
+  },
+  "/discover/queries/logins/v1": {
+    "get": {
+      "query": [
+        "offset",
+        "limit",
+        "sort",
+        "filter"
+      ]
+    }
+  },
+  "/enrollments/entities/details/v4": {
+    "post": {
+      "body": {
+        "root": [
+          "email_addresses",
+          "enrollment_type",
+          "expires_at"
+        ]
+      },
+      "query": [
+        "action_name",
+        "filter"
+      ]
+    }
+  },
+  "/exclusions/entities/cert-based-exclusions/v1": {
+    "delete": {
+      "query": [
+        "ids",
+        "comment"
+      ]
+    },
+    "get": {
+      "query": [
+        "ids"
+      ]
+    },
+    "patch": {
+      "body": {
+        "exclusions": [
+          "applied_globally",
+          "certificate",
+          "children_cids",
+          "comment",
+          "description",
+          "host_groups",
+          "id",
+          "name",
+          "status"
+        ]
+      }
+    },
+    "post": {
+      "body": {
+        "exclusions": [
+          "applied_globally",
+          "certificate",
+          "children_cids",
+          "comment",
+          "description",
+          "host_groups",
+          "name",
+          "status"
+        ]
+      }
+    }
+  },
+  "/exclusions/entities/certificates/v1": {
+    "get": {
+      "query": [
+        "ids"
+      ]
+    }
+  },
+  "/exclusions/queries/cert-based-exclusions/v1": {
+    "get": {
+      "query": [
+        "filter",
+        "offset",
+        "limit",
+        "sort"
+      ]
+    }
+  },
+  "/falcon-complete-dashboards/queries/alerts/v1": {
+    "get": {
+      "query": [
+        "limit",
+        "sort",
+        "filter",
+        "offset"
+      ]
+    }
+  },
+  "/falcon-complete-dashboards/queries/allowlist/v1": {
+    "get": {
+      "query": [
+        "limit",
+        "sort",
+        "filter",
+        "offset"
+      ]
+    }
+  },
+  "/falcon-complete-dashboards/queries/blocklist/v1": {
+    "get": {
+      "query": [
+        "limit",
+        "sort",
+        "filter",
+        "offset"
+      ]
+    }
+  },
+  "/falcon-complete-dashboards/queries/detects/v1": {
+    "get": {
+      "query": [
+        "limit",
+        "sort",
+        "filter",
+        "offset"
+      ]
+    }
+  },
+  "/falcon-complete-dashboards/queries/devicecount-collections/v1": {
+    "get": {
+      "query": [
+        "limit",
+        "sort",
+        "filter",
+        "offset"
+      ]
+    }
+  },
+  "/falcon-complete-dashboards/queries/escalations/v1": {
+    "get": {
+      "query": [
+        "limit",
+        "sort",
+        "filter",
+        "offset"
+      ]
+    }
+  },
+  "/falcon-complete-dashboards/queries/incidents/v1": {
+    "get": {
+      "query": [
+        "limit",
+        "sort",
+        "filter",
+        "offset"
+      ]
+    }
+  },
+  "/falcon-complete-dashboards/queries/remediations/v1": {
+    "get": {
+      "query": [
+        "limit",
+        "sort",
+        "filter",
+        "offset"
+      ]
+    }
+  },
+  "/falconx/entities/artifacts/v1": {
+    "get": {
+      "query": [
+        "id",
+        "name",
+        "Accept-Encoding"
+      ]
+    }
+  },
+  "/falconx/entities/report-summaries/v1": {
+    "get": {
+      "query": [
+        "ids"
+      ]
+    }
+  },
+  "/falconx/entities/reports/v1": {
+    "get": {
+      "query": [
+        "ids"
+      ]
+    },
+    "delete": {
+      "query": [
+        "ids"
+      ]
+    }
+  },
+  "/falconx/entities/submissions/v1": {
+    "get": {
+      "query": [
+        "ids"
+      ]
+    }
+  },
+  "/falconx/queries/reports/v1": {
+    "get": {
+      "query": [
+        "filter",
+        "offset",
+        "limit",
+        "sort"
+      ]
+    }
+  },
+  "/falconx/queries/submissions/v1": {
+    "get": {
+      "query": [
+        "filter",
+        "offset",
+        "limit",
+        "sort"
+      ]
+    }
+  },
+  "/fdr/combined/schema-members/v1": {
+    "get": {}
+  },
+  "/fdr/entities/schema-events/v1": {
+    "get": {
+      "query": [
+        "ids"
+      ]
+    }
+  },
+  "/fdr/entities/schema-fields/v1": {
+    "get": {
+      "query": [
+        "ids"
+      ]
+    }
+  },
+  "/fdr/queries/schema-events/v1": {
+    "get": {
+      "query": [
+        "limit",
+        "offset",
+        "filter",
+        "sort"
+      ]
+    }
+  },
+  "/fdr/queries/schema-fields/v1": {
+    "get": {
+      "query": [
+        "limit",
+        "offset",
+        "filter",
+        "sort"
+      ]
+    }
+  },
+  "/fem/combined/ecosystem-subsidiaries/v1": {
+    "get": {
+      "query": [
+        "offset",
+        "limit",
+        "filter",
+        "sort",
+        "version_id"
+      ]
+    }
+  },
+  "/fem/entities/ecosystem-subsidiaries/v1": {
+    "get": {
+      "query": [
+        "ids",
+        "version_id"
+      ]
+    }
+  },
+  "/fem/entities/external-assets/v1": {
+    "delete": {
+      "body": {
+        "root": [
+          "description"
+        ]
+      },
+      "query": [
+        "ids"
+      ]
+    },
+    "get": {
+      "query": [
+        "ids"
+      ]
+    },
+    "patch": {
+      "body": {
+        "assets": [
+          "cid",
+          "criticality",
+          "criticality_description",
+          "id",
+          "triage"
+        ]
+      }
+    }
+  },
+  "/fem/entities/external-asset-inventory/v1": {
+    "post": {
+      "body": {
+        "data": [
+          "assets",
+          "subsidiary_id"
+        ]
+      }
+    }
+  },
+  "/fem/queries/ecosystem-subsidiaries/v1": {
+    "get": {
+      "query": [
+        "offset",
+        "limit",
+        "filter",
+        "sort",
+        "version_id"
+      ]
+    }
+  },
+  "/fem/queries/external-assets/v1": {
+    "get": {
+      "query": [
+        "offset",
+        "limit",
+        "sort",
+        "filter"
+      ]
+    }
+  },
+  "/filevantage/entities/actions/v1": {
+    "get": {
+      "query": [
+        "ids"
+      ]
+    },
+    "post": {
+      "body": {
+        "root": [
+          "change_ids",
+          "comment",
+          "operation"
+        ]
+      }
+    }
+  },
+  "/filevantage/entities/change-content/v1": {
+    "get": {
+      "query": [
+        "id",
+        "Accept-Encoding"
+      ]
+    }
+  },
+  "/filevantage/entities/changes/v2": {
+    "get": {
+      "query": [
+        "ids"
+      ]
+    }
+  },
+  "/filevantage/entities/policies-host-groups/v1": {
+    "patch": {
+      "query": [
+        "policy_id",
+        "action",
+        "ids"
+      ]
+    }
+  },
+  "/filevantage/entities/policies-precedence/v1": {
+    "patch": {
+      "query": [
+        "ids",
+        "type"
+      ]
+    }
+  },
+  "/filevantage/entities/policies-rule-groups/v1": {
+    "patch": {
+      "query": [
+        "policy_id",
+        "action",
+        "ids"
+      ]
+    }
+  },
+  "/filevantage/entities/policies/v1": {
+    "get": {
+      "query": [
+        "ids"
+      ]
+    },
+    "post": {
+      "body": {
+        "root": [
+          "description",
+          "name",
+          "platform"
+        ]
+      }
+    },
+    "delete": {
+      "query": [
+        "ids"
+      ]
+    },
+    "patch": {
+      "body": {
+        "root": [
+          "description",
+          "enabled",
+          "id",
+          "name"
+        ]
+      }
+    }
+  },
+  "/filevantage/entities/policy-scheduled-exclusions/v1": {
+    "get": {
+      "query": [
+        "policy_id",
+        "ids"
+      ]
+    },
+    "post": {
+      "body": {
+        "root": [
+          "description",
+          "name",
+          "policy_id",
+          "processes",
+          "schedule_end",
+          "schedule_start",
+          "timezone",
+          "users"
+        ],
+        "repeated": [
+          "all_day",
+          "end_time",
+          "frequency",
+          "monthly_days",
+          "occurrence",
+          "start_time",
+          "weekly_days"
+        ]
+      }
+    },
+    "delete": {
+      "query": [
+        "policy_id",
+        "ids"
+      ]
+    },
+    "patch": {
+      "body": {
+        "root": [
+          "description",
+          "id",
+          "name",
+          "policy_id",
+          "processes",
+          "schedule_end",
+          "schedule_start",
+          "timezone",
+          "users"
+        ],
+        "repeated": [
+          "all_day",
+          "end_time",
+          "frequency",
+          "monthly_days",
+          "occurrence",
+          "start_time",
+          "weekly_days"
+        ]
+      }
+    }
+  },
+  "/filevantage/entities/rule-groups-rule-precedence/v1": {
+    "patch": {
+      "query": [
+        "rule_group_id",
+        "ids"
+      ]
+    }
+  },
+  "/filevantage/entities/rule-groups-rules/v1": {
+    "get": {
+      "query": [
+        "rule_group_id",
+        "ids"
+      ]
+    },
+    "post": {
+      "body": {
+        "root": [
+          "content_files",
+          "content_registry_values",
+          "created_timestamp",
+          "depth",
+          "description",
+          "enable_content_capture",
+          "enable_hash_capture",
+          "exclude",
+          "exclude_processes",
+          "exclude_users",
+          "id",
+          "include",
+          "include_processes",
+          "include_users",
+          "modified_timestamp",
+          "path",
+          "precedence",
+          "rule_group_id",
+          "severity",
+          "type",
+          "watch_attributes_directory_changes",
+          "watch_attributes_file_changes",
+          "watch_create_directory_changes",
+          "watch_create_file_changes",
+          "watch_create_key_changes",
+          "watch_delete_directory_changes",
+          "watch_delete_file_changes",
+          "watch_delete_key_changes",
+          "watch_delete_value_changes",
+          "watch_permissions_directory_changes",
+          "watch_permissions_file_changes",
+          "watch_permissions_key_changes",
+          "watch_rename_directory_changes",
+          "watch_rename_file_changes",
+          "watch_rename_key_changes",
+          "watch_set_value_changes",
+          "watch_write_file_changes"
+        ]
+      }
+    },
+    "delete": {
+      "query": [
+        "rule_group_id",
+        "ids"
+      ]
+    },
+    "patch": {
+      "body": {
+        "root": [
+          "content_files",
+          "content_registry_values",
+          "created_timestamp",
+          "depth",
+          "description",
+          "enable_content_capture",
+          "enable_hash_capture",
+          "exclude",
+          "exclude_processes",
+          "exclude_users",
+          "id",
+          "include",
+          "include_processes",
+          "include_users",
+          "modified_timestamp",
+          "path",
+          "precedence",
+          "rule_group_id",
+          "severity",
+          "type",
+          "watch_attributes_directory_changes",
+          "watch_attributes_file_changes",
+          "watch_create_directory_changes",
+          "watch_create_file_changes",
+          "watch_create_key_changes",
+          "watch_delete_directory_changes",
+          "watch_delete_file_changes",
+          "watch_delete_key_changes",
+          "watch_delete_value_changes",
+          "watch_permissions_directory_changes",
+          "watch_permissions_file_changes",
+          "watch_permissions_key_changes",
+          "watch_rename_directory_changes",
+          "watch_rename_file_changes",
+          "watch_rename_key_changes",
+          "watch_set_value_changes",
+          "watch_write_file_changes"
+        ]
+      }
+    }
+  },
+  "/filevantage/entities/rule-groups/v1": {
+    "get": {
+      "query": [
+        "ids"
+      ]
+    },
+    "post": {
+      "body": {
+        "root": [
+          "description",
+          "name",
+          "type"
+        ]
+      }
+    },
+    "delete": {
+      "query": [
+        "ids"
+      ]
+    },
+    "patch": {
+      "body": {
+        "root": [
+          "description",
+          "id",
+          "name"
+        ]
+      }
+    }
+  },
+  "/filevantage/entities/workflow/v1": {
+    "post": {
+      "body": {
+        "root": [
+          "ids"
+        ]
+      }
+    }
+  },
+  "/filevantage/queries/actions/v1": {
+    "get": {
+      "query": [
+        "offset",
+        "limit",
+        "sort",
+        "filter"
+      ]
+    }
+  },
+  "/filevantage/queries/changes/v3": {
+    "get": {
+      "query": [
+        "after",
+        "limit",
+        "sort",
+        "filter"
+      ]
+    }
+  },
+  "/filevantage/queries/policies/v1": {
+    "get": {
+      "query": [
+        "offset",
+        "limit",
+        "sort",
+        "type"
+      ]
+    }
+  },
+  "/filevantage/queries/policy-scheduled-exclusions/v1": {
+    "get": {
+      "query": [
+        "policy_id"
+      ]
+    }
+  },
+  "/filevantage/queries/rule-groups/v1": {
+    "get": {
+      "query": [
+        "offset",
+        "limit",
+        "sort",
+        "type"
+      ]
+    }
+  },
+  "/fwmgr/entities/events/v1": {
+    "get": {
+      "query": [
+        "ids"
+      ]
+    }
+  },
+  "/fwmgr/entities/firewall-fields/v1": {
+    "get": {
+      "query": [
+        "ids"
+      ]
+    }
+  },
+  "/fwmgr/entities/network-locations-details/v1": {
+    "get": {
+      "query": [
+        "ids"
+      ]
+    }
+  },
+  "/fwmgr/entities/network-locations-metadata/v1": {
+    "post": {
+      "body": {
+        "root": [
+          "cid",
+          "dns_resolution_targets_polling_interval",
+          "https_reachable_hosts_polling_interval",
+          "icmp_request_targets_polling_interval",
+          "location_precedence"
+        ]
+      },
+      "query": [
+        "comment"
+      ]
+    }
+  },
+  "/fwmgr/entities/network-locations-precedence/v1": {
+    "post": {
+      "body": {
+        "root": [
+          "cid",
+          "location_precedence"
+        ]
+      },
+      "query": [
+        "comment"
+      ]
+    }
+  },
+  "/fwmgr/entities/network-locations/v1": {
+    "delete": {
+      "query": [
+        "ids"
+      ]
+    }
+  },
+  "/fwmgr/entities/platforms/v1": {
+    "get": {
+      "query": [
+        "ids"
+      ]
+    }
+  },
+  "/fwmgr/entities/policies/v1": {
+    "get": {
+      "query": [
+        "ids"
+      ]
+    }
+  },
+  "/fwmgr/entities/policies/v2": {
+    "put": {
+      "body": {
+        "root": [
+          "default_inbound",
+          "default_outbound",
+          "enforce",
+          "is_default_policy",
+          "local_logging",
+          "platform_id",
+          "policy_id",
+          "rule_group_ids",
+          "test_mode",
+          "tracking"
+        ]
+      }
+    }
+  },
+  "/fwmgr/entities/rule-groups/v1": {
+    "get": {
+      "query": [
+        "ids"
+      ]
+    },
+    "post": {
+      "body": {
+        "root": [
+          "description",
+          "enabled",
+          "name",
+          "platform"
+        ],
+        "rules": [
+          "action",
+          "address_family",
+          "description",
+          "direction",
+          "enabled",
+          "fields",
+          "fqdn",
+          "fqdn_enabled",
+          "icmp",
+          "local_address",
+          "local_port",
+          "log",
+          "monitor",
+          "name",
+          "protocol",
+          "remote_address",
+          "remote_port",
+          "temp_id"
+        ]
+      },
+      "query": [
+        "clone_id",
+        "library",
+        "comment"
+      ]
+    },
+    "delete": {
+      "query": [
+        "ids",
+        "comment"
+      ]
+    },
+    "patch": {
+      "body": {
+        "diff_operations": [
+          "from",
+          "op",
+          "path",
+          "value"
+        ],
+        "root": [
+          "diff_type",
+          "id",
+          "rule_ids",
+          "rule_versions",
+          "tracking"
+        ]
+      },
+      "query": [
+        "comment"
+      ]
+    }
+  },
+  "/fwmgr/entities/rule-groups/validation/v1": {
+    "post": {
+      "body": {
+        "root": [
+          "description",
+          "enabled",
+          "name",
+          "platform"
+        ],
+        "rules": [
+          "action",
+          "address_family",
+          "description",
+          "direction",
+          "enabled",
+          "fields",
+          "fqdn",
+          "fqdn_enabled",
+          "icmp",
+          "local_address",
+          "local_port",
+          "log",
+          "monitor",
+          "name",
+          "protocol",
+          "remote_address",
+          "remote_port",
+          "temp_id"
+        ]
+      },
+      "query": [
+        "clone_id",
+        "library",
+        "comment"
+      ]
+    },
+    "patch": {
+      "body": {
+        "diff_operations": [
+          "from",
+          "op",
+          "path",
+          "value"
+        ],
+        "root": [
+          "diff_type",
+          "id",
+          "rule_ids",
+          "rule_versions",
+          "tracking"
+        ]
+      },
+      "query": [
+        "comment"
+      ]
+    }
+  },
+  "/fwmgr/entities/rules/v1": {
+    "get": {
+      "query": [
+        "ids"
+      ]
+    }
+  },
+  "/fwmgr/entities/rules/validate-filepath/v1": {
+    "post": {
+      "body": {
+        "root": [
+          "filepath_pattern",
+          "filepath_test_string"
+        ]
+      }
+    }
+  },
+  "/fwmgr/queries/events/v1": {
+    "get": {
+      "query": [
+        "sort",
+        "filter",
+        "q",
+        "offset",
+        "after",
+        "limit"
+      ]
+    }
+  },
+  "/fwmgr/queries/firewall-fields/v1": {
+    "get": {
+      "query": [
+        "platform_id",
+        "offset",
+        "limit"
+      ]
+    }
+  },
+  "/fwmgr/queries/network-locations/v1": {
+    "get": {
+      "query": [
+        "sort",
+        "filter",
+        "q",
+        "offset",
+        "after",
+        "limit"
+      ]
+    }
+  },
+  "/fwmgr/queries/platforms/v1": {
+    "get": {
+      "query": [
+        "offset",
+        "limit"
+      ]
+    }
+  },
+  "/fwmgr/queries/rule-groups/v1": {
+    "get": {
+      "query": [
+        "sort",
+        "filter",
+        "q",
+        "offset",
+        "after",
+        "limit"
+      ]
+    }
+  },
+  "/host-migration/entities/migration-destinations/GET/v1": {
+    "post": {
+      "body": {
+        "root": [
+          "device_ids",
+          "filter"
+        ]
+      }
+    }
+  },
+  "/host-migration/entities/host-migrations/GET/v1": {
+    "post": {
+      "body": {
+        "root": [
+          "ids"
+        ]
+      }
+    }
+  },
+  "/host-migration/entities/migrations/v1": {
+    "get": {
+      "query": [
+        "ids"
+      ]
+    },
+    "post": {
+      "body": {
+        "root": [
+          "device_ids",
+          "filter",
+          "name",
+          "target_cid"
+        ]
+      }
+    }
+  },
+  "/host-migration/queries/host-migrations/v1": {
+    "get": {
+      "query": [
+        "id",
+        "offset",
+        "limit",
+        "sort",
+        "filter"
+      ]
+    }
+  },
+  "/host-migration/queries/migrations/v1": {
+    "get": {
+      "query": [
+        "offset",
+        "limit",
+        "sort",
+        "filter"
+      ]
+    }
+  },
+  "/identity-protection/entities/devices/GET/v1": {
+    "post": {
+      "body": {
+        "root": [
+          "ids"
+        ]
+      }
+    }
+  },
+  "/identity-protection/entities/policy-rules/v1": {
+    "delete": {
+      "query": [
+        "ids"
+      ]
+    },
+    "get": {
+      "query": [
+        "ids"
+      ]
+    }
+  },
+  "/identity-protection/queries/devices/v1": {
+    "get": {
+      "query": [
+        "offset",
+        "limit",
+        "sort",
+        "filter"
+      ]
+    }
+  },
+  "/identity-protection/queries/policy-rules/v1": {
+    "get": {
+      "query": [
+        "enabled",
+        "simulation_mode",
+        "name"
+      ]
+    }
+  },
+  "/image-assessment/combined/vulnerability-lookups/v1": {
+    "post": {
+      "body": {
+        "applicationPackages": [
+          "libraries",
+          "type"
+        ],
+        "root": [
+          "osversion"
+        ],
+        "packages": [
+          "LayerHash",
+          "LayerIndex",
+          "MajorVersion",
+          "PackageHash",
+          "PackageProvider",
+          "PackageSource",
+          "Product",
+          "SoftwareArchitecture",
+          "Status",
+          "Vendor"
+        ]
+      }
+    }
+  },
+  "/incidents/combined/crowdscores/v1": {
+    "get": {
+      "query": [
+        "filter",
+        "offset",
+        "limit",
+        "sort"
+      ]
+    }
+  },
+  "/incidents/entities/behaviors/GET/v1": {
+    "post": {
+      "body": {
+        "root": [
+          "ids"
+        ]
+      }
+    }
+  },
+  "/incidents/entities/incident-actions/v1": {
+    "post": {
+      "body": {
+        "action_parameters": [
+          "name",
+          "value"
+        ],
+        "root": [
+          "ids"
+        ]
+      },
+      "query": [
+        "update_detects",
+        "overwrite_detects"
+      ]
+    }
+  },
+  "/incidents/entities/incidents/GET/v1": {
+    "post": {
+      "body": {
+        "root": [
+          "ids"
+        ]
+      }
+    }
+  },
+  "/incidents/queries/behaviors/v1": {
+    "get": {
+      "query": [
+        "filter",
+        "offset",
+        "limit",
+        "sort"
+      ]
+    }
+  },
+  "/incidents/queries/incidents/v1": {
+    "get": {
+      "query": [
+        "sort",
+        "filter",
+        "offset",
+        "limit"
+      ]
+    }
+  },
+  "/indicators/aggregates/devices-count/v1": {
+    "get": {
+      "query": [
+        "type",
+        "value"
+      ]
+    }
+  },
+  "/indicators/queries/devices/v1": {
+    "get": {
+      "query": [
+        "type",
+        "value",
+        "limit",
+        "offset"
+      ]
+    }
+  },
+  "/indicators/queries/processes/v1": {
+    "get": {
+      "query": [
+        "type",
+        "value",
+        "device_id",
+        "limit",
+        "offset"
+      ]
+    }
+  },
+  "/installation-tokens/entities/audit-events/v1": {
+    "get": {
+      "query": [
+        "ids"
+      ]
+    }
+  },
+  "/installation-tokens/entities/customer-settings/v1": {
+    "patch": {
+      "body": {
+        "root": [
+          "max_active_tokens",
+          "tokens_required"
+        ]
+      }
+    }
+  },
+  "/installation-tokens/entities/tokens/v1": {
+    "get": {
+      "query": [
+        "ids"
+      ]
+    },
+    "post": {
+      "body": {
+        "root": [
+          "expires_timestamp",
+          "label",
+          "type"
+        ]
+      }
+    },
+    "delete": {
+      "query": [
+        "ids"
+      ]
+    },
+    "patch": {
+      "body": {
+        "root": [
+          "expires_timestamp",
+          "label",
+          "revoked"
+        ]
+      },
+      "query": [
+        "ids"
+      ]
+    }
+  },
+  "/installation-tokens/queries/audit-events/v1": {
+    "get": {
+      "query": [
+        "offset",
+        "limit",
+        "sort",
+        "filter"
+      ]
+    }
+  },
+  "/installation-tokens/queries/tokens/v1": {
+    "get": {
+      "query": [
+        "offset",
+        "limit",
+        "sort",
+        "filter"
+      ]
+    }
+  },
+  "/intel/combined/actors/v1": {
+    "get": {
+      "query": [
+        "offset",
+        "limit",
+        "sort",
+        "filter",
+        "q",
+        "fields"
+      ]
+    }
+  },
+  "/intel/combined/indicators/v1": {
+    "get": {
+      "query": [
+        "offset",
+        "limit",
+        "sort",
+        "filter",
+        "q",
+        "include_deleted",
+        "include_relations"
+      ]
+    }
+  },
+  "/intel/combined/reports/v1": {
+    "get": {
+      "query": [
+        "offset",
+        "limit",
+        "sort",
+        "filter",
+        "q",
+        "fields"
+      ]
+    }
+  },
+  "/intel/entities/actors/v1": {
+    "get": {
+      "query": [
+        "ids",
+        "fields"
+      ]
+    }
+  },
+  "/intel/entities/indicators/GET/v1": {
+    "post": {
+      "body": {
+        "root": [
+          "ids"
+        ]
+      }
+    }
+  },
+  "/intel/entities/malware/v1": {
+    "get": {
+      "query": [
+        "ids"
+      ]
+    }
+  },
+  "/intel/entities/mitre-reports/v1": {
+    "get": {
+      "query": [
+        "actor_id",
+        "format"
+      ]
+    }
+  },
+  "/intel/entities/mitre/v1": {
+    "post": {
+      "body": {
+        "root": [
+          "ids"
+        ]
+      }
+    }
+  },
+  "/intel/entities/report-files/v1": {
+    "get": {
+      "query": [
+        "id",
+        "ids"
+      ]
+    }
+  },
+  "/intel/entities/reports/v1": {
+    "get": {
+      "query": [
+        "ids",
+        "fields"
+      ]
+    }
+  },
+  "/intel/entities/rules-files/v1": {
+    "get": {
+      "query": [
+        "Accept",
+        "id",
+        "format"
+      ]
+    }
+  },
+  "/intel/entities/rules-latest-files/v1": {
+    "get": {
+      "query": [
+        "Accept",
+        "If-None-Match",
+        "If-Modified-Since",
+        "type",
+        "format"
+      ]
+    }
+  },
+  "/intel/entities/rules/v1": {
+    "get": {
+      "query": [
+        "ids"
+      ]
+    }
+  },
+  "/intel/entities/vulnerabilities/GET/v1": {
+    "post": {
+      "body": {
+        "root": [
+          "ids"
+        ]
+      }
+    }
+  },
+  "/intel/queries/actors/v1": {
+    "get": {
+      "query": [
+        "offset",
+        "limit",
+        "sort",
+        "filter",
+        "q"
+      ]
+    }
+  },
+  "/intel/queries/indicators/v1": {
+    "get": {
+      "query": [
+        "offset",
+        "limit",
+        "sort",
+        "filter",
+        "q",
+        "include_deleted",
+        "include_relations"
+      ]
+    }
+  },
+  "/intel/queries/malware/v1": {
+    "get": {
+      "query": [
+        "offset",
+        "limit",
+        "sort",
+        "filter",
+        "q"
+      ]
+    }
+  },
+  "/intel/queries/mitre-malware/v1": {
+    "get": {
+      "query": [
+        "ids"
+      ]
+    }
+  },
+  "/intel/queries/mitre/v1": {
+    "get": {
+      "query": [
+        "id",
+        "ids"
+      ]
+    }
+  },
+  "/intel/queries/reports/v1": {
+    "get": {
+      "query": [
+        "offset",
+        "limit",
+        "sort",
+        "filter",
+        "q"
+      ]
+    }
+  },
+  "/intel/queries/rules/v1": {
+    "get": {
+      "query": [
+        "offset",
+        "limit",
+        "sort",
+        "name",
+        "type",
+        "description",
+        "tags",
+        "min_created_date",
+        "max_created_date",
+        "q"
+      ]
+    }
+  },
+  "/intel/queries/vulnerabilities/v1": {
+    "get": {
+      "query": [
+        "offset",
+        "limit",
+        "sort",
+        "filter",
+        "q"
+      ]
+    }
+  },
+  "/ioarules/entities/pattern-severities/v1": {
+    "get": {
+      "query": [
+        "ids"
+      ]
+    }
+  },
+  "/ioarules/entities/platforms/v1": {
+    "get": {
+      "query": [
+        "ids"
+      ]
+    }
+  },
+  "/ioarules/entities/rule-groups/v1": {
+    "get": {
+      "query": [
+        "ids"
+      ]
+    },
+    "post": {
+      "body": {
+        "root": [
+          "comment",
+          "description",
+          "name",
+          "platform"
+        ]
+      }
+    },
+    "delete": {
+      "query": [
+        "comment",
+        "ids"
+      ]
+    },
+    "patch": {
+      "body": {
+        "root": [
+          "comment",
+          "description",
+          "enabled",
+          "id",
+          "name",
+          "rulegroup_version"
+        ]
+      }
+    }
+  },
+  "/ioarules/entities/rule-types/v1": {
+    "get": {
+      "query": [
+        "ids"
+      ]
+    }
+  },
+  "/ioarules/entities/rules/GET/v1": {
+    "post": {
+      "body": {
+        "root": [
+          "ids"
+        ]
+      }
+    }
+  },
+  "/ioarules/entities/rules/v1": {
+    "post": {
+      "body": {
+        "root": [
+          "comment",
+          "description",
+          "disposition_id",
+          "name",
+          "pattern_severity",
+          "rulegroup_id",
+          "ruletype_id"
+        ],
+        "field_values": [
+          "final_value",
+          "label",
+          "name",
+          "type",
+          "value",
+          "values"
+        ]
+      }
+    },
+    "delete": {
+      "query": [
+        "rule_group_id",
+        "comment",
+        "ids"
+      ]
+    },
+    "patch": {
+      "body": {
+        "root": [
+          "comment",
+          "rulegroup_id",
+          "rulegroup_version"
+        ],
+        "rule_updates": [
+          "description",
+          "disposition_id",
+          "enabled",
+          "field_values",
+          "instance_id",
+          "name",
+          "pattern_severity",
+          "rulegroup_version"
+        ]
+      }
+    }
+  },
+  "/ioarules/entities/rules/v2": {
+    "patch": {
+      "body": {
+        "root": [
+          "comment",
+          "rulegroup_id",
+          "rulegroup_version"
+        ],
+        "rule_updates": [
+          "description",
+          "disposition_id",
+          "enabled",
+          "field_values",
+          "instance_id",
+          "name",
+          "pattern_severity",
+          "rulegroup_version"
+        ]
+      }
+    }
+  },
+  "/ioarules/queries/pattern-severities/v1": {
+    "get": {
+      "query": [
+        "offset",
+        "limit"
+      ]
+    }
+  },
+  "/ioarules/queries/platforms/v1": {
+    "get": {
+      "query": [
+        "offset",
+        "limit"
+      ]
+    }
+  },
+  "/ioarules/queries/rule-groups-full/v1": {
+    "get": {
+      "query": [
+        "sort",
+        "filter",
+        "q",
+        "offset",
+        "limit"
+      ]
+    }
+  },
+  "/ioarules/queries/rule-groups/v1": {
+    "get": {
+      "query": [
+        "sort",
+        "filter",
+        "q",
+        "offset",
+        "limit"
+      ]
+    }
+  },
+  "/ioarules/queries/rule-types/v1": {
+    "get": {
+      "query": [
+        "offset",
+        "limit"
+      ]
+    }
+  },
+  "/ioarules/queries/rules/v1": {
+    "get": {
+      "query": [
+        "sort",
+        "filter",
+        "q",
+        "offset",
+        "limit"
+      ]
+    }
+  },
+  "/iocs/aggregates/indicators/device-count/v1": {
+    "get": {
+      "query": [
+        "type",
+        "value"
+      ]
+    }
+  },
+  "/iocs/combined/indicator/v1": {
+    "get": {
+      "query": [
+        "filter",
+        "offset",
+        "limit",
+        "sort",
+        "after",
+        "from_parent"
+      ]
+    }
+  },
+  "/iocs/entities/actions/v1": {
+    "get": {
+      "query": [
+        "ids"
+      ]
+    }
+  },
+  "/iocs/entities/indicators/v1": {
+    "get": {
+      "query": [
+        "ids"
+      ]
+    },
+    "post": {
+      "body": {
+        "root": [
+          "comment"
+        ],
+        "indicators": [
+          "action",
+          "applied_globally",
+          "description",
+          "expiration",
+          "host_groups",
+          "metadata",
+          "mobile_action",
+          "platforms",
+          "severity",
+          "source",
+          "tags",
+          "type",
+          "value"
+        ]
+      },
+      "query": [
+        "retrodetects",
+        "ignore_warnings"
+      ]
+    },
+    "patch": {
+      "body": {
+        "bulk_update": [
+          "action",
+          "applied_globally",
+          "description",
+          "expiration",
+          "filter",
+          "from_parent",
+          "host_groups",
+          "metadata",
+          "mobile_action",
+          "platforms",
+          "severity",
+          "source",
+          "tags"
+        ],
+        "root": [
+          "comment"
+        ],
+        "indicators": [
+          "action",
+          "applied_globally",
+          "description",
+          "expiration",
+          "host_groups",
+          "id",
+          "metadata",
+          "mobile_action",
+          "platforms",
+          "severity",
+          "source",
+          "tags"
+        ]
+      },
+      "query": [
+        "retrodetects",
+        "ignore_warnings"
+      ]
+    }
+  },
+  "/iocs/queries/actions/v1": {
+    "get": {
+      "query": [
+        "offset",
+        "limit"
+      ]
+    }
+  },
+  "/iocs/queries/indicators/v1": {
+    "get": {
+      "query": [
+        "filter",
+        "offset",
+        "limit",
+        "sort",
+        "after",
+        "from_parent"
+      ]
+    }
+  },
+  "/iocs/queries/ioc-types/v1": {
+    "get": {
+      "query": [
+        "offset",
+        "limit"
+      ]
+    }
+  },
+  "/iocs/queries/platforms/v1": {
+    "get": {
+      "query": [
+        "offset",
+        "limit"
+      ]
+    }
+  },
+  "/iocs/queries/severities/v1": {
+    "get": {
+      "query": [
+        "offset",
+        "limit"
+      ]
+    }
+  },
+  "/kubernetes-protection/entities/accounts/aws/v1": {
+    "get": {
+      "query": [
+        "ids",
+        "is_horizon_acct",
+        "status",
+        "limit",
+        "offset"
+      ]
+    },
+    "post": {
+      "body": {
+        "resources": [
+          "account_id",
+          "region"
+        ]
+      }
+    },
+    "delete": {
+      "query": [
+        "ids"
+      ]
+    },
+    "patch": {
+      "query": [
+        "ids",
+        "region"
+      ]
+    }
+  },
+  "/kubernetes-protection/entities/accounts/azure/v1": {
+    "get": {
+      "query": [
+        "ids",
+        "subscription_id",
+        "status",
+        "is_horizon_acct",
+        "limit",
+        "offset"
+      ]
+    },
+    "post": {
+      "body": {
+        "resources": [
+          "subscription_id",
+          "tenant_id"
+        ]
+      }
+    },
+    "delete": {
+      "query": [
+        "ids"
+      ]
+    }
+  },
+  "/kubernetes-protection/entities/cloud_cluster/v1": {
+    "get": {
+      "query": [
+        "locations",
+        "ids",
+        "cluster_service",
+        "cluster_status",
+        "limit",
+        "offset"
+      ]
+    }
+  },
+  "/kubernetes-protection/entities/cloud-locations/v1": {
+    "get": {
+      "query": [
+        "clouds"
+      ]
+    }
+  },
+  "/kubernetes-protection/entities/config/azure/v1": {
+    "get": {
+      "query": [
+        "ids",
+        "limit",
+        "offset"
+      ]
+    }
+  },
+  "/kubernetes-protection/entities/gen/scripts/v1": {
+    "get": {}
+  },
+  "/kubernetes-protection/entities/integration/agent/v1": {
+    "get": {
+      "query": [
+        "cluster_name",
+        "is_self_managed_cluster"
+      ]
+    }
+  },
+  "/kubernetes-protection/entities/kubernetes/clusters/v1": {
+    "get": {
+      "query": [
+        "cluster_names",
+        "status",
+        "account_ids",
+        "locations",
+        "cluster_service",
+        "limit",
+        "offset"
+      ]
+    }
+  },
+  "/kubernetes-protection/entities/scan/trigger/v1": {
+    "post": {
+      "query": [
+        "scan_type"
+      ]
+    }
+  },
+  "/kubernetes-protection/entities/service-principal/azure/v1": {
+    "patch": {
+      "query": [
+        "id",
+        "client_id"
+      ]
+    }
+  },
+  "/kubernetes-protection/entities/tenants/azure/v1": {
+    "get": {
+      "query": [
+        "ids",
+        "status",
+        "limit",
+        "offset"
+      ]
+    }
+  },
+  "/kubernetes-protection/entities/user-script/azure/v1": {
+    "get": {
+      "query": [
+        "id",
+        "subscription_id"
+      ]
+    }
+  },
+  "/loggingapi/combined/repos/v1": {
+    "get": {
+      "query": [
+        "check_test_data"
+      ]
+    }
+  },
+  "/loggingapi/entities/saved-searches/execute/v1": {
+    "get": {
+      "query": [
+        "job_id",
+        "app_id",
+        "infer_json_types",
+        "job_status_only",
+        "limit",
+        "match_response_schema",
+        "metadata",
+        "offset"
+      ]
+    }
+  },
+  "/loggingapi/entities/views/v1": {
+    "get": {
+      "query": [
+        "check_test_data"
+      ]
+    }
+  },
+  "/malquery/aggregates/quotas/v1": {
+    "get": {}
+  },
+  "/malquery/entities/download-files/v1": {
+    "get": {
+      "query": [
+        "ids"
+      ]
+    }
+  },
+  "/malquery/entities/metadata/v1": {
+    "get": {
+      "query": [
+        "ids"
+      ]
+    }
+  },
+  "/malquery/entities/requests/v1": {
+    "get": {
+      "query": [
+        "ids"
+      ]
+    }
+  },
+  "/malquery/entities/samples-multidownload/v1": {
+    "post": {
+      "body": {
+        "root": [
+          "samples"
+        ]
+      }
+    }
+  },
+  "/message-center/entities/case-activities/GET/v1": {
+    "post": {
+      "body": {
+        "root": [
+          "ids"
+        ]
+      }
+    }
+  },
+  "/message-center/entities/case-activity/v1": {
+    "post": {
+      "body": {
+        "root": [
+          "body",
+          "case_id",
+          "type",
+          "user_uuid"
+        ]
+      }
+    }
+  },
+  "/message-center/entities/case-attachment/v1": {
+    "get": {
+      "query": [
+        "id"
+      ]
+    },
+    "post": {
+      "formdata": [
+        "case_id",
+        "user_uuid",
+        "file"
+      ]
+    }
+  },
+  "/message-center/entities/cases/GET/v1": {
+    "post": {
+      "body": {
+        "root": [
+          "ids"
+        ]
+      }
+    }
+  },
+  "/message-center/queries/case-activities/v1": {
+    "get": {
+      "query": [
+        "limit",
+        "sort",
+        "filter",
+        "offset",
+        "case_id"
+      ]
+    }
+  },
+  "/message-center/queries/cases/v1": {
+    "get": {
+      "query": [
+        "limit",
+        "sort",
+        "filter",
+        "offset"
+      ]
+    }
+  },
+  "/mssp/entities/children/GET/v2": {
+    "post": {
+      "body": {
+        "root": [
+          "ids"
+        ]
+      }
+    }
+  },
+  "/mssp/entities/cid-group-members/v1": {
+    "post": {
+      "body": {
+        "resources": [
+          "cid_group_id",
+          "cids"
+        ]
+      }
+    }
+  },
+  "/mssp/entities/cid-group-members/v2": {
+    "get": {
+      "query": [
+        "ids"
+      ]
+    },
+    "delete": {
+      "body": {
+        "resources": [
+          "cid_group_id",
+          "cids"
+        ]
+      }
+    }
+  },
+  "/mssp/entities/cid-groups/v1": {
+    "post": {
+      "body": {
+        "resources": [
+          "cid",
+          "cid_group_id",
+          "description",
+          "is_default",
+          "name"
+        ]
+      }
+    },
+    "delete": {
+      "query": [
+        "cid_group_ids"
+      ]
+    },
+    "patch": {
+      "body": {
+        "resources": [
+          "cid",
+          "cid_group_id",
+          "description",
+          "is_default",
+          "name"
+        ]
+      }
+    }
+  },
+  "/mssp/entities/cid-groups/v2": {
+    "get": {
+      "query": [
+        "ids"
+      ]
+    }
+  },
+  "/mssp/entities/mssp-roles/v1": {
+    "get": {
+      "query": [
+        "ids"
+      ]
+    },
+    "post": {
+      "body": {
+        "resources": [
+          "cid_group_id",
+          "id",
+          "role_ids",
+          "user_group_id"
+        ]
+      }
+    },
+    "delete": {
+      "body": {
+        "resources": [
+          "cid_group_id",
+          "id",
+          "role_ids",
+          "user_group_id"
+        ]
+      }
+    }
+  },
+  "/mssp/entities/user-group-members/v1": {
+    "post": {
+      "body": {
+        "resources": [
+          "user_group_id",
+          "user_uuids"
+        ]
+      }
+    },
+    "delete": {
+      "body": {
+        "resources": [
+          "user_group_id",
+          "user_uuids"
+        ]
+      }
+    }
+  },
+  "/mssp/entities/user-group-members/v2": {
+    "get": {
+      "query": [
+        "ids"
+      ]
+    }
+  },
+  "/mssp/entities/user-groups/v1": {
+    "post": {
+      "body": {
+        "resources": [
+          "cid",
+          "description",
+          "name",
+          "user_group_id"
+        ]
+      }
+    },
+    "delete": {
+      "query": [
+        "user_group_ids"
+      ]
+    },
+    "patch": {
+      "body": {
+        "resources": [
+          "cid",
+          "description",
+          "name",
+          "user_group_id"
+        ]
+      }
+    }
+  },
+  "/mssp/entities/user-groups/v2": {
+    "get": {
+      "query": [
+        "ids"
+      ]
+    }
+  },
+  "/mssp/queries/children/v1": {
+    "get": {
+      "query": [
+        "filter",
+        "sort",
+        "offset",
+        "limit"
+      ]
+    }
+  },
+  "/mssp/queries/cid-group-members/v1": {
+    "get": {
+      "query": [
+        "cid",
+        "sort",
+        "offset",
+        "limit"
+      ]
+    }
+  },
+  "/mssp/queries/cid-groups/v1": {
+    "get": {
+      "query": [
+        "name",
+        "sort",
+        "offset",
+        "limit"
+      ]
+    }
+  },
+  "/mssp/queries/mssp-roles/v1": {
+    "get": {
+      "query": [
+        "user_group_id",
+        "cid_group_id",
+        "role_id",
+        "sort",
+        "offset",
+        "limit"
+      ]
+    }
+  },
+  "/mssp/queries/user-group-members/v1": {
+    "get": {
+      "query": [
+        "user_uuid",
+        "sort",
+        "offset",
+        "limit"
+      ]
+    }
+  },
+  "/mssp/queries/user-groups/v1": {
+    "get": {
+      "query": [
+        "name",
+        "sort",
+        "offset",
+        "limit"
+      ]
+    }
+  },
+  "/ods/entities/malicious-files/v1": {
+    "get": {
+      "query": [
+        "ids"
+      ]
+    }
+  },
+  "/ods/entities/scan-control-actions/cancel/v1": {
+    "post": {
+      "body": {
+        "root": [
+          "ids"
+        ]
+      }
+    }
+  },
+  "/ods/entities/scan-hosts/v1": {
+    "get": {
+      "query": [
+        "ids"
+      ]
+    }
+  },
+  "/ods/entities/scans/v1": {
+    "post": {
+      "body": {
+        "root": [
+          "cloud_ml_level_detection",
+          "cloud_ml_level_prevention",
+          "cloud_pup_adware_level_detection",
+          "cloud_pup_adware_level_prevention",
+          "cpu_priority",
+          "description",
+          "endpoint_notification",
+          "file_paths",
+          "host_groups",
+          "hosts",
+          "initiated_from",
+          "max_duration",
+          "pause_duration",
+          "quarantine",
+          "scan_exclusions",
+          "scan_inclusions",
+          "sensor_ml_level_detection",
+          "sensor_ml_level_prevention"
+        ]
+      }
+    }
+  },
+  "/ods/entities/scans/v2": {
+    "get": {
+      "query": [
+        "ids"
+      ]
+    }
+  },
+  "/ods/entities/scheduled-scans/v1": {
+    "delete": {
+      "query": [
+        "ids",
+        "filter"
+      ]
+    },
+    "get": {
+      "query": [
+        "ids"
+      ]
+    },
+    "post": {
+      "body": {
+        "root": [
+          "cloud_ml_level_detection",
+          "cloud_ml_level_prevention",
+          "cloud_pup_adware_level_detection",
+          "cloud_pup_adware_level_prevention",
+          "cpu_priority",
+          "description",
+          "endpoint_notification",
+          "file_paths",
+          "host_groups",
+          "initiated_from",
+          "max_duration",
+          "max_file_size",
+          "pause_duration",
+          "quarantine",
+          "scan_exclusions",
+          "scan_inclusions",
+          "sensor_ml_level_detection",
+          "sensor_ml_level_prevention"
+        ],
+        "schedule": [
+          "ignored_by_channelfile",
+          "interval",
+          "start_timestamp"
+        ]
+      }
+    }
+  },
+  "/ods/queries/malicious-files/v1": {
+    "get": {
+      "query": [
+        "filter",
+        "offset",
+        "limit",
+        "sort"
+      ]
+    }
+  },
+  "/ods/queries/scan-hosts/v1": {
+    "get": {
+      "query": [
+        "filter",
+        "offset",
+        "limit",
+        "sort"
+      ]
+    }
+  },
+  "/ods/queries/scans/v1": {
+    "get": {
+      "query": [
+        "filter",
+        "offset",
+        "limit",
+        "sort"
+      ]
+    }
+  },
+  "/ods/queries/scheduled-scans/v1": {
+    "get": {
+      "query": [
+        "filter",
+        "offset",
+        "limit",
+        "sort"
+      ]
+    }
+  },
+  "/overwatch-dashboards/aggregates/detections-global-counts/v1": {
+    "get": {
+      "query": [
+        "filter"
+      ]
+    }
+  },
+  "/overwatch-dashboards/aggregates/incidents-global-counts/v1": {
+    "get": {
+      "query": [
+        "filter"
+      ]
+    }
+  },
+  "/overwatch-dashboards/aggregates/ow-events-global-counts/v1": {
+    "get": {
+      "query": [
+        "filter"
+      ]
+    }
+  },
+  "/plugins/combined/configs/v1": {
+    "get": {
+      "query": [
+        "filter",
+        "limit",
+        "offset",
+        "sort"
+      ]
+    }
+  },
+  "/policy/combined/content-update/v1": {
+    "get": {
+      "query": [
+        "filter",
+        "offset",
+        "limit",
+        "sort"
+      ]
+    }
+  },
+  "/policy/combined/content-update-members/v1": {
+    "get": {
+      "query": [
+        "id",
+        "filter",
+        "offset",
+        "limit",
+        "sort"
+      ]
+    }
+  },
+  "/policy/combined/device-control-members/v1": {
+    "get": {
+      "query": [
+        "id",
+        "filter",
+        "offset",
+        "limit",
+        "sort"
+      ]
+    }
+  },
+  "/policy/combined/firewall-members/v1": {
+    "get": {
+      "query": [
+        "id",
+        "filter",
+        "offset",
+        "limit",
+        "sort"
+      ]
+    }
+  },
+  "/policy/combined/firewall/v1": {
+    "get": {
+      "query": [
+        "filter",
+        "offset",
+        "limit",
+        "sort"
+      ]
+    }
+  },
+  "/policy/combined/prevention-members/v1": {
+    "get": {
+      "query": [
+        "id",
+        "filter",
+        "offset",
+        "limit",
+        "sort"
+      ]
+    }
+  },
+  "/policy/combined/prevention/v1": {
+    "get": {
+      "query": [
+        "filter",
+        "offset",
+        "limit",
+        "sort"
+      ]
+    }
+  },
+  "/policy/combined/response-members/v1": {
+    "get": {
+      "query": [
+        "id",
+        "filter",
+        "offset",
+        "limit",
+        "sort"
+      ]
+    }
+  },
+  "/policy/combined/response/v1": {
+    "get": {
+      "query": [
+        "filter",
+        "offset",
+        "limit",
+        "sort"
+      ]
+    }
+  },
+  "/policy/combined/reveal-uninstall-token/v1": {
+    "post": {
+      "body": {
+        "root": [
+          "audit_message",
+          "device_id"
+        ]
+      }
+    }
+  },
+  "/policy/combined/sensor-update-builds/v1": {
+    "get": {
+      "query": [
+        "platform",
+        "stage"
+      ]
+    }
+  },
+  "/policy/combined/sensor-update-kernels/v1": {
+    "get": {
+      "query": [
+        "filter",
+        "offset",
+        "limit"
+      ]
+    }
+  },
+  "/policy/combined/sensor-update-members/v1": {
+    "get": {
+      "query": [
+        "id",
+        "filter",
+        "offset",
+        "limit",
+        "sort"
+      ]
+    }
+  },
+  "/policy/combined/sensor-update/v2": {
+    "get": {
+      "query": [
+        "filter",
+        "offset",
+        "limit",
+        "sort"
+      ]
+    }
+  },
+  "/policy/entities/content-update/v1": {
+    "delete": {
+      "query": [
+        "ids"
+      ]
+    },
+    "get": {
+      "query": [
+        "ids"
+      ]
+    },
+    "patch": {
+      "body": {
+        "resources": [
+          "description",
+          "id",
+          "name",
+          "settings"
+        ]
+      }
+    },
+    "post": {
+      "body": {
+        "resources": [
+          "description",
+          "name",
+          "settings"
+        ]
+      }
+    }
+  },
+  "/policy/entities/content-update-precedence/v1": {
+    "post": {
+      "body": {
+        "root": [
+          "ids"
+        ]
+      }
+    }
+  },
+  "/policy/entities/default-device-control/v1": {
+    "get": {},
+    "patch": {
+      "body": {
+        "custom_notifications": [
+          "blocked_notification",
+          "restricted_notification"
+        ]
+      }
+    }
+  },
+  "/policy/entities/device-control-classes/v1": {
+    "patch": {
+      "body": {
+        "policies": [
+          "bluetooth_classes",
+          "id",
+          "usb_classes"
+        ]
+      }
+    }
+  },
+  "/policy/entities/device-control-precedence/v1": {
+    "post": {
+      "body": {
+        "root": [
+          "ids",
+          "platform_name"
+        ]
+      }
+    }
+  },
+  "/policy/entities/device-control/v1": {
+    "delete": {
+      "query": [
+        "ids"
+      ]
+    }
+  },
+  "/policy/entities/device-control/v2": {
+    "get": {
+      "query": [
+        "ids"
+      ]
+    },
+    "patch": {
+      "body": {
+        "policies": [
+          "bluetooth_settings",
+          "description",
+          "id",
+          "name",
+          "usb_settings"
+        ]
+      }
+    },
+    "post": {
+      "body": {
+        "policies": [
+          "bluetooth_settings",
+          "clone_id",
+          "description",
+          "name",
+          "platform_name",
+          "usb_settings"
+        ]
+      }
+    }
+  },
+  "/policy/entities/firewall-precedence/v1": {
+    "post": {
+      "body": {
+        "root": [
+          "ids",
+          "platform_name"
+        ]
+      }
+    }
+  },
+  "/policy/entities/firewall/v1": {
+    "get": {
+      "query": [
+        "ids"
+      ]
+    },
+    "post": {
+      "body": {
+        "resources": [
+          "clone_id",
+          "description",
+          "name",
+          "platform_name"
+        ]
+      },
+      "query": [
+        "clone_id"
+      ]
+    },
+    "delete": {
+      "query": [
+        "ids"
+      ]
+    },
+    "patch": {
+      "body": {
+        "resources": [
+          "description",
+          "id",
+          "name"
+        ]
+      }
+    }
+  },
+  "/policy/entities/ioa-exclusions/v1": {
+    "get": {
+      "query": [
+        "ids"
+      ]
+    },
+    "post": {
+      "body": {
+        "root": [
+          "cl_regex",
+          "comment",
+          "description",
+          "detection_json",
+          "groups",
+          "ifn_regex",
+          "name",
+          "pattern_id",
+          "pattern_name"
+        ]
+      }
+    },
+    "delete": {
+      "query": [
+        "ids",
+        "comment"
+      ]
+    },
+    "patch": {
+      "body": {
+        "root": [
+          "cl_regex",
+          "comment",
+          "description",
+          "detection_json",
+          "groups",
+          "id",
+          "ifn_regex",
+          "name",
+          "pattern_id",
+          "pattern_name"
+        ]
+      }
+    }
+  },
+  "/policy/entities/ml-exclusions/v1": {
+    "get": {
+      "query": [
+        "ids"
+      ]
+    },
+    "post": {
+      "body": {
+        "root": [
+          "comment",
+          "excluded_from",
+          "groups",
+          "value"
+        ]
+      }
+    },
+    "delete": {
+      "query": [
+        "ids",
+        "comment"
+      ]
+    },
+    "patch": {
+      "body": {
+        "root": [
+          "comment",
+          "groups",
+          "id",
+          "is_descendant_process",
+          "value"
+        ]
+      }
+    }
+  },
+  "/policy/entities/prevention-precedence/v1": {
+    "post": {
+      "body": {
+        "root": [
+          "ids",
+          "platform_name"
+        ]
+      }
+    }
+  },
+  "/policy/entities/prevention/v1": {
+    "get": {
+      "query": [
+        "ids"
+      ]
+    },
+    "post": {
+      "body": {
+        "resources": [
+          "clone_id",
+          "description",
+          "name",
+          "platform_name",
+          "settings"
+        ]
+      }
+    },
+    "delete": {
+      "query": [
+        "ids"
+      ]
+    },
+    "patch": {
+      "body": {
+        "resources": [
+          "description",
+          "id",
+          "name",
+          "settings"
+        ]
+      }
+    }
+  },
+  "/policy/entities/response-precedence/v1": {
+    "post": {
+      "body": {
+        "root": [
+          "ids",
+          "platform_name"
+        ]
+      }
+    }
+  },
+  "/policy/entities/response/v1": {
+    "get": {
+      "query": [
+        "ids"
+      ]
+    },
+    "post": {
+      "body": {
+        "resources": [
+          "clone_id",
+          "description",
+          "name",
+          "platform_name",
+          "settings"
+        ]
+      }
+    },
+    "delete": {
+      "query": [
+        "ids"
+      ]
+    },
+    "patch": {
+      "body": {
+        "resources": [
+          "description",
+          "id",
+          "name",
+          "settings"
+        ]
+      }
+    }
+  },
+  "/policy/entities/sensor-update-precedence/v1": {
+    "post": {
+      "body": {
+        "root": [
+          "ids",
+          "platform_name"
+        ]
+      }
+    }
+  },
+  "/policy/entities/sensor-update/v1": {
+    "delete": {
+      "query": [
+        "ids"
+      ]
+    }
+  },
+  "/policy/entities/sensor-update/v2": {
+    "get": {
+      "query": [
+        "ids"
+      ]
+    },
+    "post": {
+      "body": {
+        "resources": [
+          "description",
+          "name",
+          "platform_name",
+          "settings"
+        ]
+      }
+    },
+    "patch": {
+      "body": {
+        "resources": [
+          "description",
+          "id",
+          "name",
+          "settings"
+        ]
+      }
+    }
+  },
+  "/policy/entities/sv-exclusions/v1": {
+    "get": {
+      "query": [
+        "ids"
+      ]
+    },
+    "post": {
+      "body": {
+        "root": [
+          "comment",
+          "groups",
+          "is_descendant_process",
+          "value"
+        ]
+      }
+    },
+    "delete": {
+      "query": [
+        "ids",
+        "comment"
+      ]
+    },
+    "patch": {
+      "body": {
+        "root": [
+          "comment",
+          "groups",
+          "id",
+          "is_descendant_process",
+          "value"
+        ]
+      }
+    }
+  },
+  "/policy/queries/content-update/v1": {
+    "get": {
+      "query": [
+        "filter",
+        "offset",
+        "limit",
+        "sort"
+      ]
+    }
+  },
+  "/policy/queries/content-update-members/v1": {
+    "get": {
+      "query": [
+        "id",
+        "filter",
+        "offset",
+        "limit",
+        "sort"
+      ]
+    }
+  },
+  "/policy/queries/content-update-pin-versions/v1": {
+    "get": {
+      "query": [
+        "category",
+        "sort"
+      ]
+    }
+  },
+  "/policy/queries/device-control-members/v1": {
+    "get": {
+      "query": [
+        "id",
+        "filter",
+        "offset",
+        "limit",
+        "sort"
+      ]
+    }
+  },
+  "/policy/queries/device-control/v1": {
+    "get": {
+      "query": [
+        "filter",
+        "offset",
+        "limit",
+        "sort"
+      ]
+    }
+  },
+  "/policy/queries/firewall-members/v1": {
+    "get": {
+      "query": [
+        "id",
+        "filter",
+        "offset",
+        "limit",
+        "sort"
+      ]
+    }
+  },
+  "/policy/queries/firewall/v1": {
+    "get": {
+      "query": [
+        "filter",
+        "offset",
+        "limit",
+        "sort"
+      ]
+    }
+  },
+  "/policy/queries/ioa-exclusions/v1": {
+    "get": {
+      "query": [
+        "filter",
+        "ifn_regex",
+        "cl_regex",
+        "offset",
+        "limit",
+        "sort"
+      ]
+    }
+  },
+  "/policy/queries/ml-exclusions/v1": {
+    "get": {
+      "query": [
+        "filter",
+        "offset",
+        "limit",
+        "sort"
+      ]
+    }
+  },
+  "/policy/queries/prevention-members/v1": {
+    "get": {
+      "query": [
+        "id",
+        "filter",
+        "offset",
+        "limit",
+        "sort"
+      ]
+    }
+  },
+  "/policy/queries/prevention/v1": {
+    "get": {
+      "query": [
+        "filter",
+        "offset",
+        "limit",
+        "sort"
+      ]
+    }
+  },
+  "/policy/queries/response-members/v1": {
+    "get": {
+      "query": [
+        "id",
+        "filter",
+        "offset",
+        "limit",
+        "sort"
+      ]
+    }
+  },
+  "/policy/queries/response/v1": {
+    "get": {
+      "query": [
+        "filter",
+        "offset",
+        "limit",
+        "sort"
+      ]
+    }
+  },
+  "/policy/queries/sensor-update-kernels/{distinct-field}/v1": {
+    "get": {
+      "query": [
+        "distinct-field",
+        "filter",
+        "offset",
+        "limit"
+      ]
+    }
+  },
+  "/policy/queries/sensor-update-members/v1": {
+    "get": {
+      "query": [
+        "id",
+        "filter",
+        "offset",
+        "limit",
+        "sort"
+      ]
+    }
+  },
+  "/policy/queries/sensor-update/v1": {
+    "get": {
+      "query": [
+        "filter",
+        "offset",
+        "limit",
+        "sort"
+      ]
+    }
+  },
+  "/policy/queries/sv-exclusions/v1": {
+    "get": {
+      "query": [
+        "filter",
+        "offset",
+        "limit",
+        "sort"
+      ]
+    }
+  },
+  "/processes/entities/processes/v1": {
+    "get": {
+      "query": [
+        "ids"
+      ]
+    }
+  },
+  "/quarantine/aggregates/action-update-count/v1": {
+    "get": {
+      "query": [
+        "filter"
+      ]
+    }
+  },
+  "/quarantine/entities/quarantined-files/GET/v1": {
+    "post": {
+      "body": {
+        "root": [
+          "ids"
+        ]
+      }
+    }
+  },
+  "/quarantine/entities/quarantined-files/v1": {
+    "patch": {
+      "body": {
+        "root": [
+          "action",
+          "comment",
+          "ids"
+        ]
+      }
+    }
+  },
+  "/quarantine/queries/quarantined-files/v1": {
+    "get": {
+      "query": [
+        "offset",
+        "limit",
+        "sort",
+        "filter",
+        "q"
+      ]
+    },
+    "patch": {
+      "body": {
+        "root": [
+          "action",
+          "comment",
+          "filter",
+          "q"
+        ]
+      }
+    }
+  },
+  "/quickscanpro/entities/files/v1": {
+    "delete": {
+      "query": [
+        "ids"
+      ]
+    },
+    "post": {
+      "formdata": [
+        "file",
+        "scan"
+      ]
+    }
+  },
+  "/quickscanpro/entities/scans/v1": {
+    "delete": {
+      "query": [
+        "ids"
+      ]
+    },
+    "get": {
+      "query": [
+        "ids"
+      ]
+    },
+    "post": {
+      "body": {
+        "resources": [
+          "sha256"
+        ]
+      }
+    }
+  },
+  "/quickscanpro/queries/scans/v1": {
+    "get": {
+      "query": [
+        "filter",
+        "offset",
+        "limit",
+        "sort"
+      ]
+    }
+  },
+  "/real-time-response-audit/combined/sessions/v1": {
+    "get": {
+      "query": [
+        "filter",
+        "sort",
+        "limit",
+        "offset",
+        "with_command_info"
+      ]
+    }
+  },
+  "/real-time-response/combined/batch-active-responder-command/v1": {
+    "post": {
+      "body": {
+        "root": [
+          "base_command",
+          "batch_id",
+          "command_string",
+          "optional_hosts",
+          "persist_all"
+        ]
+      },
+      "query": [
+        "timeout",
+        "timeout_duration",
+        "host_timeout_duration"
+      ]
+    }
+  },
+  "/real-time-response/combined/batch-command/v1": {
+    "post": {
+      "body": {
+        "root": [
+          "base_command",
+          "batch_id",
+          "command_string",
+          "optional_hosts",
+          "persist_all"
+        ]
+      },
+      "query": [
+        "timeout",
+        "timeout_duration",
+        "host_timeout_duration"
+      ]
+    }
+  },
+  "/real-time-response/combined/batch-get-command/v1": {
+    "get": {
+      "query": [
+        "timeout",
+        "timeout_duration",
+        "batch_get_cmd_req_id"
+      ]
+    },
+    "post": {
+      "body": {
+        "root": [
+          "batch_id",
+          "file_path",
+          "optional_hosts"
+        ]
+      },
+      "query": [
+        "timeout",
+        "timeout_duration",
+        "host_timeout_duration"
+      ]
+    }
+  },
+  "/real-time-response/combined/batch-init-session/v1": {
+    "post": {
+      "body": {
+        "root": [
+          "existing_batch_id",
+          "host_ids",
+          "queue_offline"
+        ]
+      },
+      "query": [
+        "timeout",
+        "timeout_duration",
+        "host_timeout_duration"
+      ]
+    }
+  },
+  "/real-time-response/combined/batch-refresh-session/v1": {
+    "post": {
+      "body": {
+        "root": [
+          "batch_id",
+          "hosts_to_remove"
+        ]
+      },
+      "query": [
+        "timeout",
+        "timeout_duration"
+      ]
+    }
+  },
+  "/real-time-response/entities/active-responder-command/v1": {
+    "get": {
+      "query": [
+        "cloud_request_id",
+        "sequence_id"
+      ]
+    },
+    "post": {
+      "body": {
+        "root": [
+          "base_command",
+          "command_string",
+          "device_id",
+          "id",
+          "persist",
+          "session_id"
+        ]
+      }
+    }
+  },
+  "/real-time-response/entities/admin-command/v1": {
+    "get": {
+      "query": [
+        "cloud_request_id",
+        "sequence_id"
+      ]
+    }
+  },
+  "/real-time-response/entities/command/v1": {
+    "get": {
+      "query": [
+        "cloud_request_id",
+        "sequence_id"
+      ]
+    },
+    "post": {
+      "body": {
+        "root": [
+          "base_command",
+          "command_string",
+          "device_id",
+          "id",
+          "persist",
+          "session_id"
+        ]
+      }
+    }
+  },
+  "/real-time-response/entities/extracted-file-contents/v1": {
+    "get": {
+      "query": [
+        "session_id",
+        "sha256",
+        "filename"
+      ]
+    }
+  },
+  "/real-time-response/entities/falcon-scripts/v1": {
+    "get": {
+      "query": [
+        "ids"
+      ]
+    }
+  },
+  "/real-time-response/entities/file/v2": {
+    "get": {
+      "query": [
+        "session_id"
+      ]
+    },
+    "delete": {
+      "query": [
+        "ids",
+        "session_id"
+      ]
+    }
+  },
+  "/real-time-response/entities/put-files/v1": {
+    "post": {
+      "formdata": [
+        "file",
+        "description",
+        "name",
+        "comments_for_audit_log"
+      ]
+    },
+    "delete": {
+      "query": [
+        "ids"
+      ]
+    }
+  },
+  "/real-time-response/entities/put-files/v2": {
+    "get": {
+      "query": [
+        "ids"
+      ]
+    }
+  },
+  "/real-time-response/entities/put-file-contents/v1": {
+    "get": {
+      "query": [
+        "id"
+      ]
+    }
+  },
+  "/real-time-response/entities/queued-sessions/command/v1": {
+    "delete": {
+      "query": [
+        "session_id",
+        "cloud_request_id"
+      ]
+    }
+  },
+  "/real-time-response/entities/queued-sessions/GET/v1": {
+    "post": {
+      "body": {
+        "root": [
+          "ids"
+        ]
+      }
+    }
+  },
+  "/real-time-response/entities/refresh-session/v1": {
+    "post": {
+      "body": {
+        "root": [
+          "device_id",
+          "origin",
+          "queue_offline"
+        ]
+      }
+    }
+  },
+  "/real-time-response/entities/scripts/v1": {
+    "post": {
+      "formdata": [
+        "file",
+        "description",
+        "name",
+        "comments_for_audit_log",
+        "permission_type",
+        "content",
+        "platform"
+      ]
+    },
+    "delete": {
+      "query": [
+        "ids"
+      ]
+    },
+    "patch": {
+      "formdata": [
+        "id",
+        "file",
+        "description",
+        "name",
+        "comments_for_audit_log",
+        "permission_type",
+        "content",
+        "platform"
+      ]
+    }
+  },
+  "/real-time-response/entities/scripts/v2": {
+    "get": {
+      "query": [
+        "ids"
+      ]
+    }
+  },
+  "/real-time-response/entities/sessions/GET/v1": {
+    "post": {
+      "body": {
+        "root": [
+          "ids"
+        ]
+      }
+    }
+  },
+  "/real-time-response/entities/sessions/v1": {
+    "post": {
+      "body": {
+        "root": [
+          "device_id",
+          "origin",
+          "queue_offline"
+        ]
+      },
+      "query": [
+        "timeout",
+        "timeout_duration"
+      ]
+    },
+    "delete": {
+      "query": [
+        "session_id"
+      ]
+    }
+  },
+  "/real-time-response/queries/falcon-scripts/v1": {
+    "get": {
+      "query": [
+        "filter",
+        "offset",
+        "limit",
+        "sort"
+      ]
+    }
+  },
+  "/real-time-response/queries/put-files/v1": {
+    "get": {
+      "query": [
+        "filter",
+        "offset",
+        "limit",
+        "sort"
+      ]
+    }
+  },
+  "/real-time-response/queries/scripts/v1": {
+    "get": {
+      "query": [
+        "filter",
+        "offset",
+        "limit",
+        "sort"
+      ]
+    }
+  },
+  "/real-time-response/queries/sessions/v1": {
+    "get": {
+      "query": [
+        "offset",
+        "limit",
+        "sort",
+        "filter"
+      ]
+    }
+  },
+  "/recon/aggregates/rules-preview/GET/v1": {
+    "post": {
+      "body": {
+        "root": [
+          "filter",
+          "topic"
+        ]
+      }
+    }
+  },
+  "/recon/entities/actions/v1": {
+    "get": {
+      "query": [
+        "ids"
+      ]
+    },
+    "post": {
+      "body": {
+        "actions": [
+          "content_format",
+          "frequency",
+          "recipients",
+          "trigger_matchless",
+          "type"
+        ],
+        "root": [
+          "rule_id"
+        ]
+      }
+    },
+    "delete": {
+      "query": [
+        "id"
+      ]
+    },
+    "patch": {
+      "body": {
+        "root": [
+          "content_format",
+          "frequency",
+          "id",
+          "recipients",
+          "status",
+          "trigger_matchless"
+        ]
+      }
+    }
+  },
+  "/recon/entities/export-files/v1": {
+    "get": {
+      "query": [
+        "id"
+      ]
+    }
+  },
+  "/recon/entities/exports/v1": {
+    "get": {
+      "query": [
+        "ids"
+      ]
+    },
+    "post": {
+      "body": {
+        "root": [
+          "entity",
+          "export_type",
+          "filter",
+          "human_readable",
+          "sort"
+        ]
+      }
+    },
+    "delete": {
+      "query": [
+        "ids"
+      ]
+    }
+  },
+  "/recon/entities/notifications-detailed-translated/v1": {
+    "get": {
+      "query": [
+        "ids"
+      ]
+    }
+  },
+  "/recon/entities/notifications-detailed/v1": {
+    "get": {
+      "query": [
+        "ids"
+      ]
+    }
+  },
+  "/recon/entities/notifications-exposed-data-records/v1": {
+    "get": {
+      "query": [
+        "ids"
+      ]
+    }
+  },
+  "/recon/entities/notifications-translated/v1": {
+    "get": {
+      "query": [
+        "ids"
+      ]
+    }
+  },
+  "/recon/entities/notifications/v1": {
+    "get": {
+      "query": [
+        "ids"
+      ]
+    },
+    "delete": {
+      "query": [
+        "ids"
+      ]
+    },
+    "patch": {
+      "body": {
+        "root": [
+          "assigned_to_uuid",
+          "id",
+          "idp_send_status",
+          "message",
+          "status"
+        ]
+      }
+    }
+  },
+  "/recon/entities/rules/v1": {
+    "get": {
+      "query": [
+        "ids"
+      ]
+    },
+    "post": {
+      "body": {
+        "root": [
+          "breach_monitor_only",
+          "breach_monitoring_enabled",
+          "filter",
+          "match_on_tsq_result_types",
+          "name",
+          "originating_template_id",
+          "permissions",
+          "priority",
+          "substring_matching_enabled",
+          "topic"
+        ]
+      }
+    },
+    "delete": {
+      "query": [
+        "ids",
+        "notificationsDeletionRequested"
+      ]
+    },
+    "patch": {
+      "body": {
+        "root": [
+          "breach_monitor_only",
+          "breach_monitoring_enabled",
+          "filter",
+          "id",
+          "match_on_tsq_result_types",
+          "name",
+          "permissions",
+          "priority",
+          "substring_matching_enabled"
+        ]
+      }
+    }
+  },
+  "/recon/queries/actions/v1": {
+    "get": {
+      "query": [
+        "offset",
+        "limit",
+        "sort",
+        "filter",
+        "q"
+      ]
+    }
+  },
+  "/recon/queries/notifications-exposed-data-records/v1": {
+    "get": {
+      "query": [
+        "offset",
+        "limit",
+        "sort",
+        "filter",
+        "q"
+      ]
+    }
+  },
+  "/recon/queries/notifications/v1": {
+    "get": {
+      "query": [
+        "offset",
+        "limit",
+        "sort",
+        "filter",
+        "q"
+      ]
+    }
+  },
+  "/recon/queries/rules/v1": {
+    "get": {
+      "query": [
+        "offset",
+        "limit",
+        "sort",
+        "filter",
+        "q",
+        "secondarySort"
+      ]
+    }
+  },
+  "/reports/entities/report-executions-download/v1": {
+    "get": {
+      "query": [
+        "ids"
+      ]
+    }
+  },
+  "/reports/entities/report-executions/v1": {
+    "get": {
+      "query": [
+        "ids"
+      ]
+    }
+  },
+  "/reports/entities/scheduled-reports/v1": {
+    "get": {
+      "query": [
+        "ids"
+      ]
+    }
+  },
+  "/reports/queries/report-executions/v1": {
+    "get": {
+      "query": [
+        "sort",
+        "filter",
+        "q",
+        "offset",
+        "limit"
+      ]
+    }
+  },
+  "/reports/queries/scheduled-reports/v1": {
+    "get": {
+      "query": [
+        "sort",
+        "filter",
+        "q",
+        "offset",
+        "limit"
+      ]
+    }
+  },
+  "/samples/entities/samples/v3": {
+    "get": {
+      "query": [
+        "ids",
+        "password_protected"
+      ]
+    },
+    "delete": {
+      "query": [
+        "ids"
+      ]
+    }
+  },
+  "/samples/queries/samples/GET/v1": {
+    "post": {
+      "body": {
+        "root": [
+          "sha256s"
+        ]
+      }
+    }
+  },
+  "/sensors/combined/installers/v2": {
+    "get": {
+      "query": [
+        "offset",
+        "limit",
+        "sort",
+        "filter"
+      ]
+    }
+  },
+  "/sensors/entities/datafeed-actions/v1/{partition}": {
+    "post": {
+      "query": [
+        "action_name",
+        "appId",
+        "partition"
+      ]
+    }
+  },
+  "/sensors/entities/datafeed/v2": {
+    "get": {
+      "query": [
+        "appId",
+        "format"
+      ]
+    }
+  },
+  "/sensors/entities/download-installer/v2": {
+    "get": {
+      "query": [
+        "id"
+      ]
+    }
+  },
+  "/sensors/entities/installers/v2": {
+    "get": {
+      "query": [
+        "ids"
+      ]
+    }
+  },
+  "/sensors/queries/installers/v2": {
+    "get": {
+      "query": [
+        "offset",
+        "limit",
+        "sort",
+        "filter"
+      ]
+    }
+  },
+  "/settings/entities/policy-details/v2": {
+    "get": {
+      "query": [
+        "ids"
+      ]
+    }
+  },
+  "/settings/entities/policy/v1": {
+    "get": {
+      "query": [
+        "service",
+        "policy-id",
+        "cloud-platform"
+      ]
+    },
+    "patch": {
+      "body": {
+        "resources": [
+          "account_id",
+          "account_ids",
+          "enabled",
+          "policy_id",
+          "regions",
+          "severity",
+          "tag_excluded"
+        ]
+      }
+    }
+  },
+  "/settings/scan-schedule/v1": {
+    "get": {
+      "query": [
+        "cloud-platform"
+      ]
+    },
+    "post": {
+      "body": {
+        "resources": [
+          "cloud_platform",
+          "next_scan_timestamp",
+          "scan_interval",
+          "scan_schedule"
+        ]
+      }
+    }
+  },
+  "/snapshots/combined/deployments/v1": {
+    "get": {
+      "query": [
+        "filter",
+        "limit",
+        "offset",
+        "sort"
+      ]
+    }
+  },
+  "/snapshots/entities/accounts/v1": {
+    "post": {
+      "body": {
+        "aws_accounts": [
+          "account_number",
+          "batch_regions",
+          "iam_external_id",
+          "iam_role_arn",
+          "kms_alias",
+          "processing_account"
+        ]
+      }
+    }
+  },
+  "/snapshots/entities/deployments/v1": {
+    "get": {
+      "query": [
+        "ids"
+      ]
+    },
+    "post": {
+      "body": {
+        "resources": [
+          "account_id",
+          "asset_identifier",
+          "cloud_provider",
+          "region"
+        ]
+      }
+    }
+  },
+  "/snapshots/entities/scanreports/v1": {
+    "get": {
+      "query": [
+        "ids"
+      ]
+    }
+  },
+  "/spotlight/combined/evaluation-logic/v1": {
+    "get": {
+      "query": [
+        "after",
+        "limit",
+        "filter",
+        "sort"
+      ]
+    }
+  },
+  "/spotlight/combined/vulnerabilities/v1": {
+    "get": {
+      "query": [
+        "after",
+        "limit",
+        "sort",
+        "filter",
+        "facet"
+      ]
+    }
+  },
+  "/spotlight/entities/evaluation-logic/v1": {
+    "get": {
+      "query": [
+        "ids"
+      ]
+    }
+  },
+  "/spotlight/entities/remediations/v2": {
+    "get": {
+      "query": [
+        "ids"
+      ]
+    }
+  },
+  "/spotlight/entities/vulnerabilities/v2": {
+    "get": {
+      "query": [
+        "ids"
+      ]
+    }
+  },
+  "/spotlight/queries/evaluation-logic/v1": {
+    "get": {
+      "query": [
+        "after",
+        "limit",
+        "filter",
+        "sort"
+      ]
+    }
+  },
+  "/spotlight/queries/vulnerabilities/v1": {
+    "get": {
+      "query": [
+        "after",
+        "limit",
+        "sort",
+        "filter"
+      ]
+    }
+  },
+  "/threatgraph/combined/{vertex-type}/summary/v1": {
+    "get": {
+      "query": [
+        "vertex-type",
+        "ids",
+        "scope",
+        "nano"
+      ]
+    }
+  },
+  "/threatgraph/combined/edges/v1": {
+    "get": {
+      "query": [
+        "ids",
+        "limit",
+        "offset",
+        "edge_type",
+        "direction",
+        "scope",
+        "nano"
+      ]
+    }
+  },
+  "/threatgraph/combined/ran-on/v1": {
+    "get": {
+      "query": [
+        "value",
+        "type",
+        "limit",
+        "offset",
+        "nano"
+      ]
+    }
+  },
+  "/threatgraph/entities/{vertex-type}/v2": {
+    "get": {
+      "query": [
+        "vertex-type",
+        "ids",
+        "scope",
+        "nano"
+      ]
+    }
+  },
+  "/threatgraph/queries/edge-types/v1": {
+    "get": {}
+  },
+  "/ti/events/entities/events/GET/v2": {
+    "post": {
+      "body": {
+        "root": [
+          "ids"
+        ]
+      }
+    }
+  },
+  "/ti/events/queries/events/v2": {
+    "get": {
+      "query": [
+        "offset",
+        "limit",
+        "sort",
+        "filter",
+        "q"
+      ]
+    }
+  },
+  "/ti/rules/entities/rules/GET/v2": {
+    "post": {
+      "body": {
+        "root": [
+          "ids"
+        ]
+      }
+    }
+  },
+  "/ti/rules/queries/rules/v2": {
+    "get": {
+      "query": [
+        "offset",
+        "limit",
+        "sort",
+        "filter",
+        "q"
+      ]
+    }
+  },
+  "/user-management/combined/user-roles/v2": {
+    "get": {
+      "query": [
+        "user_uuid",
+        "cid",
+        "direct_only",
+        "filter",
+        "offset",
+        "limit",
+        "sort"
+      ]
+    }
+  },
+  "/user-management/entities/roles/v1": {
+    "get": {
+      "query": [
+        "cid",
+        "ids"
+      ]
+    }
+  },
+  "/user-management/entities/user-role-actions/v1": {
+    "post": {
+      "body": {
+        "root": [
+          "action",
+          "cid",
+          "role_ids",
+          "uuid",
+          "expires_at"
+        ]
+      }
+    }
+  },
+  "/user-management/entities/users/GET/v1": {
+    "post": {
+      "body": {
+        "root": [
+          "ids"
+        ]
+      }
+    }
+  },
+  "/user-management/entities/users/v1": {
+    "post": {
+      "body": {
+        "root": [
+          "cid",
+          "first_name",
+          "last_name",
+          "password",
+          "uid"
+        ]
+      },
+      "query": [
+        "validate_only"
+      ]
+    },
+    "delete": {
+      "query": [
+        "user_uuid"
+      ]
+    },
+    "patch": {
+      "body": {
+        "root": [
+          "first_name",
+          "last_name"
+        ]
+      },
+      "query": [
+        "user_uuid"
+      ]
+    }
+  },
+  "/user-management/queries/roles/v1": {
+    "get": {
+      "query": [
+        "cid",
+        "user_uuid",
+        "action"
+      ]
+    }
+  },
+  "/user-management/queries/users/v1": {
+    "get": {
+      "query": [
+        "filter",
+        "offset",
+        "limit",
+        "sort"
+      ]
+    }
+  },
+  "/workflows/combined/activities/v1": {
+    "get": {
+      "query": [
+        "filter",
+        "offset",
+        "limit",
+        "sort"
+      ]
+    }
+  },
+  "/workflows/combined/activity-content/v1": {
+    "get": {
+      "query": [
+        "filter",
+        "offset",
+        "limit",
+        "sort"
+      ]
+    }
+  },
+  "/workflows/combined/definitions/v1": {
+    "get": {
+      "query": [
+        "filter",
+        "offset",
+        "limit",
+        "sort"
+      ]
+    }
+  },
+  "/workflows/combined/executions/v1": {
+    "get": {
+      "query": [
+        "filter",
+        "offset",
+        "limit",
+        "sort"
+      ]
+    }
+  },
+  "/workflows/combined/triggers/v1": {
+    "get": {
+      "query": [
+        "filter"
+      ]
+    }
+  },
+  "/workflows/entities/definitions/export/v1": {
+    "get": {
+      "query": [
+        "id",
+        "sanitize"
+      ]
+    }
+  },
+  "/workflows/entities/definitions/import/v1": {
+    "post": {
+      "formdata": [
+        "data_file",
+        "name",
+        "validate_only"
+      ]
+    }
+  },
+  "/workflows/entities/execute/v1": {
+    "post": {
+      "body": {
+        "root": []
+      },
+      "query": [
+        "execution_cid",
+        "definition_id",
+        "name",
+        "key",
+        "depth",
+        "source_event_url"
+      ]
+    }
+  },
+  "/workflows/entities/execution-actions/v1": {
+    "post": {
+      "body": {
+        "root": [
+          "ids"
+        ]
+      },
+      "query": [
+        "action_name"
+      ]
+    }
+  },
+  "/workflows/entities/execution-results/v1": {
+    "get": {
+      "query": [
+        "ids"
+      ]
+    }
+  },
+  "/workflows/entities/human-inputs/v1": {
+    "get": {
+      "query": [
+        "ids"
+      ]
+    }
+  },
+  "/zero-trust-assessment/entities/assessments/v1": {
+    "get": {
+      "query": [
+        "ids"
+      ]
+    }
+  },
+  "/zero-trust-assessment/queries/assessments/v1": {
+    "get": {
+      "query": [
+        "filter",
+        "limit",
+        "after",
+        "sort"
+      ]
+    }
+  }
+}